The following authors have all licensed their contributions to Emscripten
under the licensing terms detailed in LICENSE.

(Authors keep copyright of their contributions, of course; they just grant
a license to everyone to use it as detailed in LICENSE.)

* Alon Zakai <alonzakai@gmail.com> (copyright owned by Mozilla Foundation)
* Tim Dawborn <tim.dawborn@gmail.com>
* Max Shawabkeh <max99x@gmail.com>
* Sigmund Vik <sigmund_vik@yahoo.com>
* Jeff Terrace <jterrace@gmail.com>
* Benoit Tremblay <trembl.ben@gmail.com>
* Andreas Bergmeier <abergmeier@gmx.net>
* Ben Schwartz <bens@alum.mit.edu>
* David Claughton <dave@eclecticdave.com>
* David Yip <yipdw@member.fsf.org>
* Julien Hamaide <julien.hamaide@gmail.com>
* Ehsan Akhgari <ehsan.akhgari@gmail.com> (copyright owned by Mozilla Foundation)
* Adrian Taylor <adrian@macrobug.com>
* Richard Assar <richard.assar@gmail.com>
* Nathan Hammond <emscripten@nathanhammond.com>
* Behdad Esfahbod <behdad@behdad.org>
* David Benjamin <davidben@mit.edu>
* Pierre Renaux <pierre@talansoft.com>
* Brian Anderson <banderson@mozilla.com>
* Jon Bardin <diclophis@gmail.com>
* Jukka Jylänki <jujjyl@gmail.com>
* Aleksander Guryanov <caiiiycuk@gmail.com>
* Chad Austin <chad@chadaustin.me> (copyright owned by IMVU)
* nandhp <nandhp@gmail.com>
* YeZhongWen <linghuye2.0@gmail.com>
* Xingxing Pan <forandom@gmail.com>
* Justin Kerk <dopefishjustin@gmail.com>
* Andrea Bedini <andrea.bedini@gmail.com>
* James Pike <totoro.friend@chilon.net>
* Mokhtar Naamani <mokhtar.naamani@gmail.com>
* Benjamin Stover <benjamin.stover@gmail.com>
* Riccardo Magliocchetti <riccardo.magliocchetti@gmail.com>
* Janus Troelsen <janus.troelsen@stud.tu-darmstadt.de>
* Lars Schneider <lars.schneider@autodesk.com> (copyright owned by Autodesk, Inc.)
* Joel Martin <github@martintribe.org>
* Manuel Wellmann <manuel.wellmann@autodesk.com> (copyright owned by Autodesk, Inc.)
* Xuejie Xiao <xxuejie@gmail.com>
* Dominic Wong <dom@slowbunyip.org>
* Alan Kligman <alan.kligman@gmail.com> (copyright owned by Mozilla Foundation)
* Anthony Liot <wolfviking0@yahoo.com>
* Michael Riss <Michael.Riss@gmx.de>
* Jasper St. Pierre <jstpierre@mecheye.net>
* Manuel Schölling <manuel.schoelling@gmx.de>
* Bruce Mitchener, Jr. <bruce.mitchener@gmail.com>
* Michael Bishop <mbtyke@gmail.com>
* Roger Braun <roger@rogerbraun.net>
* Vladimir Vukicevic <vladimir@pobox.com> (copyright owned by Mozilla Foundation)
* Lorant Pinter <lorant.pinter@prezi.com>
* Tobias Doerffel <tobias.doerffel@gmail.com>
* Martin von Gagern <martin@von-gagern.net>
* Ting-Yuan Huang <thuang@mozilla.com>
* Joshua Granick <jgranick@blackberry.com>
* Felix H. Dahlke <fhd@ubercode.de>
* Éloi Rivard <azmeuk@gmail.com>
* Alexander Gladysh <ag@logiceditor.com>
* Arlo Breault <arlolra@gmail.com>
* Jacob Lee <artdent@gmail.com> (copyright owned by Google, Inc.)
* Joe Lee <jlee@imvu.com> (copyright owned by IMVU)
* Andy Friesen <andy@imvu.com> (copyright owned by IMVU)
* Bill Welden <bwelden@imvu.com> (copyright owned by IMVU)
* Michael Ey <mey@imvu.com> (copyright owned by IMVU)
* Llorens Marti Garcia <lgarcia@imvu.com> (copyright owned by IMVU)
* Jinsuck Kim <jkim@imvu.com> (copyright owned by IMVU)
* Todd Lee <tlee@imvu.com> (copyright owned by IMVU)
* Anthony Pesch <inolen@gmail.com>
* Robert Bragg <robert.bragg@intel.com> (copyright owned by Intel Corporation)
* Sylvestre Ledru <sylvestre@debian.org>
* Tom Fairfield <fairfield@cs.xu.edu>
* Anthony J. Thibault <ajt@hyperlogic.org>
* John Allwine <jallwine86@gmail.com>
* Martin Gerhardy <martin.gerhardy@gmail.com>
* James Gregory <jgregory@zynga.com> (copyright owned by Zynga, Inc)
* Dan Gohman <sunfish@google.com> (copyright owned by Google, Inc.)
* Jeff Gilbert <jgilbert@mozilla.com> (copyright owned by Mozilla Foundation)
* Frits Talbot <frits@metapathy.com>
* Onno Jongbloed <hey@onnoj.net>
* Jez Ng <me@jezng.com>
* Marc Feeley <mfeeley@mozilla.com> (copyright owned by Mozilla Foundation)
* Ludovic Perrine <jazzzz@gmail.com>
* David Barksdale <david.barksdale@adcedosolutions.com>
* Manfred Manik Nerurkar <nerurkar*at*made-apps.biz> (copyright owned by MADE, GmbH)
* Joseph Gentle <me@josephg.com>
* Douglas T. Crosher <dtc-moz@scieneer.com> (copyright owned by Mozilla Foundation)
* Douglas T. Crosher <info@jsstats.com> (copyright owned by Scieneer Pty Ltd)
* Soeren Balko <soeren.balko@gmail.com>
* Ryan Kelly (ryan@rfk.id.au)
* Michael Lelli <toadking@toadking.com>
* Yu Kobayashi <yukoba@accelart.jp>
* Pin Zhang <zhangpin04@gmail.com>
* Nick Bray <ncbray@chromium.org> (copyright owned by Google, Inc.)
* Aidan Hobson Sayers <aidanhs@cantab.net>
* Charlie Birks <admin@daftgames.net>
* Ranger Harke <ranger.harke@autodesk.com> (copyright owned by Autodesk, Inc.)
* Tobias Vrinssen <tobias@vrinssen.de>
* Patrick R. Martin <patrick.martin.r@gmail.com>
* Richard Quirk <richard.quirk@gmail.com>
* Marcos Scriven <marcos@scriven.org>
* Antoine Lambert <antoine.lambert33@gmail.com>
* Daniel Aquino <mr.danielaquino@gmail.com>
* Remi Papillie <remi.papillie@gmail.com>
* Fraser Adams <fraser.adams@blueyonder.co.uk>
* Michael Tirado <icetooth333@gmail.com>
* Ben Noordhuis <info@bnoordhuis.nl>
* Bob Roberts <bobroberts177@gmail.com>
* John Vilk <jvilk@cs.umass.edu>
* Daniel Baulig <dbaulig@fb.com> (copyright owned by Facebook, Inc.)
* Lu Wang <coolwanglu@gmail.com>
* Heidi Pan <heidi.pan@intel.com> (copyright owned by Intel)
* Vasilis Kalintiris <ehostunreach@gmail.com>
* Adam C. Clifton <adam@hulkamaniac.com>
* Volo Zyko <volo.zyko@gmail.com>
* Andre Weissflog <floooh@gmail.com>
* Alexandre Perrot <alexandre.perrot@gmail.com>
* Emerson José Silveira da Costa <emerson.costa@gmail.com>
* Jari Vetoniemi <mailroxas@gmail.com>
* Sindre Sorhus <sindresorhus@gmail.com>
* James S Urquhart <jamesu@gmail.com>
* Boris Gjenero <boris.gjenero@gmail.com>
* jonas echterhoff <jonas@unity3d.com>
* Sami Vaarala <sami.vaarala@iki.fi>
* Jack A. Arrington <jack@epicpineapple.com>
* Richard Janicek <r@janicek.co>
* Joel Croteau <jcroteau@gmail.com>
* Haneef Mubarak <haneef503@gmail.com>
* Nicolas Peri <nicox@shivaengine.com> (copyright owned by ShiVa Technologies, SAS)
* Bernhard Fey <e-male@web.de>
* Dave Nicponski <dave.nicponski@gmail.com>
* Jonathan Jarri <noxalus@gmail.com>
* Daniele Di Proietto <daniele.di.proietto@gmail.com>
* Dan Dascalescu <dNOSPAMdascalescu@gmail.com>
* Thomas Borsos <thomasborsos@gmail.com>
* Ori Avtalion <ori@avtalion.name>
* Guillaume Blanc <guillaumeblanc.sc@gmail.com>
* Usagi Ito <usagi@WonderRabbitProject.net>
* Camilo Polymeris <cpolymeris@gmail.com>
* Markus Henschel <markus.henschel@yager.de>
* Ophir Lojkine <ophir.lojkine@eleves.ec-nantes.fr>
* Ryan Sturgell <ryan.sturgell@gmail.com> (copyright owned by Google, Inc.)
* Jason Green <jason@transgaming.com> (copyright owned by TransGaming, Inc.)
* Ningxin Hu <ningxin.hu@intel.com> (copyright owned by Intel)
* Nicolas Guillemot <nlguillemot@gmail.com>
* Sathyanarayanan Gunasekaran <gsathya.ceg@gmail.com> (copyright owned by Mozilla Foundation)
* Nikolay Vorobyov <nik.vorobyov@gmail.com>
* Jonas Platte <mail@jonasplatte.de>
* Sebastien Ronsse <sronsse@gmail.com>
* Glenn R. Wichman <gwichman@zynga.com>
* Hamish Willee <hamishwillee@gmail.com> (copyright owned by Mozilla Foundation)
* Sylvain Chevalier <sylvain.chevalier@gmail.com>
* Nathan Ross <nross.se@gmail.com>
* Zachary Pomerantz <zmp@umich.edu>
* Boris Tsarev <boristsarev@gmail.com>
* Mark Logan <mark@artillery.com> (copyright owned by Artillery Games, Inc.)
* Коренберг Марк <socketpair@gmail.com>
* Gauthier Billot <gogoprog@gmail.com>
* Árpád Goretity <h2co3@h2co3.org>
* Nicholas Wilson <nicholas@nicholaswilson.me.uk>
* Aaron Mandle <aaronmandle@gmail.com>
* Bailey Hayes <Bailey.Hayes@sas.com> (copyright owned by SAS Institute Inc.)
* Paul Holland <pholland@adobe.com>
* James Long <longster@gmail.com>
* David Anderson <danderson@mozilla.com> (copyright owned by Mozilla Foundation)
* Eric Rannaud <e@nanocritical.com> (copyright owned by Nanocritical Corp.)
* William Furr <wfurr@google.com> (copyright owned by Google, Inc.)
* Dan Glastonbury <dglastonbury@mozilla.com> (copyright owned by Mozilla Foundation)
* Warren Seine <warren.seine@aerys.in> (copyright owned by Aerys SAS)
* Petr Babicka <babcca@gmail.com>
* Akira Takahashi <faithandbrave@gmail.com>
* Victor Costan <costan@gmail.com>
* Pepijn Van Eeckhoudt <pepijn.vaneeckhoudt@luciad.com> (copyright owned by Luciad NV)
* Stevie Trujillo <stevie.trujillo@gmail.com>
* Edward Rudd <urkle@outoforder.cc>
* Rene Eichhorn <rene.eichhorn1@gmail.com>
* Nick Desaulniers <nick@mozilla.com> (copyright owned by Mozilla Foundation)
* Luke Wagner <luke@mozilla.com> (copyright owned by Mozilla Foundation)
* Matt McCormick <matt.mccormick@kitware.com>
* Thaddée Tyl <thaddee.tyl@gmail.com>
* Philipp Wiesemann <philipp.wiesemann@arcor.de>
* Jan Jongboom <janjongboom@gmail.com> (copyright owned by Telenor Digital AS)
* Tiago Quelhas <tiagoq@gmail.com>
* Reinier de Blois <rddeblois@gmail.com>
* Yuichi Nishiwaki <yuichi.nishiwaki@gmail.com>
* Jérôme Bernard <jerome.bernard@ercom.fr> (copyright owned by Ercom)
* Chanhwi Choi <ccwpc@hanmail.net>
* Fábio Santos <fabiosantosart@gmail.com>
* Thibaut Despoulain <thibaut@artillery.com> (copyright owned by Artillery Games, Inc.)
* Wei Tjong Yao <weitjong@gmail.com>
* Tim Guan-tin Chien <timdream@gmail.com>
* Krzysztof Jakubowski <nadult@fastmail.fm>
* Vladimír Vondruš <mosra@centrum.cz>
* Brion Vibber <brion@pobox.com>
* Philip Lafleur <sendsbeak@gmail.com>
* Javier Meseguer de Paz <j.meseguer@gmail.com>
* Michael A. Balazs <michael.balazs@gmail.com>
* Andreas Blixt <me@blixt.nyc>
* Haofeng Zhang <h.z@duke.edu>
* Cody Welsh <codyw@protonmail.com>
* Hoong Ern Ng <hoongern@gmail.com>
* Kagami Hiiragi <kagami@genshiken.org>
* Jan Bölsche <jan@lagomorph.de>
* Sebastian Matthes <sebastianmatthes@outlook.com> (copyright owned by Volkswagen AG)
* Robert Goulet <robert.goulet@autodesk.com> (copyright owned by Autodesk, Inc.)
* Juha Järvi <befunge@gmail.com>
* Louis Lagrange <lagrange.louis@gmail.com>
* Ying-Ruei Liang <thumbd03803@gmail.com>
* Stuart Geipel <lapimlu@gmail.com>
* Yeonjun Lim <yjroot@gmail.com>
* Andrew Karpushin <reven86@gmail.com>
* Felix Zimmermann <fzimmermann89@gmail.com>
* Sven-Hendrik Haase <svenstaro@gmail.com>
* Simon Sandström <simon@nikanor.nu>
* Khaled Sami <k.sami.mohammed@gmail.com>
* Omar El-Mohandes <omar.elmohandes90@gmail.com>
* Florian Rival <florian.rival@gmail.com>
* Mark Achée <mark@achee.com>
* Piotr Paczkowski <kontakt@trzeci.eu>
* Braden MacDonald <braden@bradenmacdonald.com>
* Kevin Cheung <kevin.cheung@autodesk.com> (copyright owned by Autodesk, Inc.)
* Josh Peterson <petersonjm1@gmail.com>
* eska <eska@eska.me>
* Nate Burr <nate.oo@gmail.com>
* Paul "TBBle" Hampson <Paul.Hampson@Pobox.com>
* Andreas Plesch <andreasplesch@gmail.com>
* Brian Armstrong <brian.armstrong.ece+github@gmail.com>
* Vincenzo Chianese <vincenz.chianese@icloud.com>
* Noam T.Cohen <noam@ecb.co.il>
* Nick Shin <nick.shin@gmail.com>
* Gregg Tavares <github@greggman.com>
* Tanner Rogalsky <tanner@tannerrogalsky.com>
* Richard Cook <rcook@tableau.com> (copyright owned by Tableau Software, Inc.)
* Arnab Choudhury <achoudhury@tableau.com> (copyright owned by Tableau Software, Inc.)
* Charles Vaughn <cvaughn@tableau.com> (copyright owned by Tableau Software, Inc.)
* Pierre Krieger <pierre.krieger1708@gmail.com>
* Jakob Stoklund Olesen <stoklund@2pi.dk>
* Jérémy Anger <angerj.dev@gmail.com>
* Derek Schuff <dschuff@chromium.org> (copyright owned by Google, Inc.)
* Ashley Sommer <flubba86@gmail.com>
* Dave Fletcher <graveyhead@gmail.com>
* Lars-Magnus Skog <ralphtheninja@riseup.net>
* Pieter Vantorre <pietervantorre@gmail.com>
* Maher Sallam <maher@sallam.me>
* Andrey Burov <burik666@gmail.com>
<<<<<<< HEAD
* Holland Schutte <hgschutte1@gmail.com>
* Kerby Geffrard <kerby.geffrard@gmail.com>
* cynecx <me@cynecx.net>
=======
* Chris Gibson <cgibson@mrvoxel.com>
>>>>>>> 55caf127
<|MERGE_RESOLUTION|>--- conflicted
+++ resolved
@@ -245,10 +245,7 @@
 * Pieter Vantorre <pietervantorre@gmail.com>
 * Maher Sallam <maher@sallam.me>
 * Andrey Burov <burik666@gmail.com>
-<<<<<<< HEAD
 * Holland Schutte <hgschutte1@gmail.com>
 * Kerby Geffrard <kerby.geffrard@gmail.com>
 * cynecx <me@cynecx.net>
-=======
-* Chris Gibson <cgibson@mrvoxel.com>
->>>>>>> 55caf127
+* Chris Gibson <cgibson@mrvoxel.com>