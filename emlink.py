--- conflicted
+++ resolved
@@ -22,273 +22,6 @@
 
 shared.try_delete(out)
 
-<<<<<<< HEAD
-class AsmModule():
-  def __init__(self, filename):
-    self.filename = filename
-    self.js = open(filename).read()
-
-    self.start_asm = self.js.find(js_optimizer.start_asm_marker)
-    self.start_funcs = self.js.find(js_optimizer.start_funcs_marker)
-    self.end_funcs = self.js.rfind(js_optimizer.end_funcs_marker)
-    self.end_asm = self.js.rfind(js_optimizer.end_asm_marker)
-
-    # pre
-    self.pre_js = self.js[:self.start_asm]
-
-    # heap initializer
-    self.staticbump = int(re.search(shared.JS.memory_staticbump_pattern, self.pre_js).group(1))
-    if self.staticbump:
-      self.mem_init_js = re.search(shared.JS.memory_initializer_pattern, self.pre_js).group(0)
-
-    # global initializers
-    global_inits = re.search(shared.JS.global_initializers_pattern, self.pre_js)
-    if global_inits:
-      self.global_inits_js = global_inits.group(0)
-      self.global_inits = map(lambda init: init.split('{')[2][1:].split('(')[0], global_inits.groups(0)[0].split(','))
-    else:
-      self.global_inits_js = ''
-      self.global_inits = []
-
-    # imports (and global variables)
-    first_var = self.js.find('var ', self.js.find('var ', self.start_asm)+4)
-    self.pre_imports_js = self.js[self.start_asm:first_var]
-    self.imports_js = self.js[first_var:self.start_funcs]
-    self.imports = {}
-    for imp in js_optimizer.import_sig.finditer(self.imports_js):
-      key, value = imp.group(0).split('var ')[1][:-1].split('=', 1)
-      self.imports[key] = value
-    #print >> sys.stderr, 'imports', self.imports
-
-    # funcs
-    self.funcs_js = self.js[self.start_funcs:self.end_funcs]
-    self.funcs = set([m.group(2) for m in js_optimizer.func_sig.finditer(self.funcs_js)])
-    #print 'funcs', self.funcs
-
-    # tables and exports
-    post_js = self.js[self.end_funcs:self.end_asm]
-    ret = post_js.find('return')
-    self.tables_js = post_js[:ret]
-    self.exports_js = post_js[ret:]
-    self.tables = self.parse_tables(self.tables_js)
-    self.exports = set([export.strip() for export in self.exports_js[self.exports_js.find('{')+1:self.exports_js.find('}')].split(',')])
-
-    # post
-    self.post_js = self.js[self.end_asm:]
-    self.sendings = {}
-    for sending in [sending.strip() for sending in self.post_js[self.post_js.find('}, { ')+5:self.post_js.find(' }, buffer);')].split(',')]:
-      colon = sending.find(':')
-      self.sendings[sending[:colon].replace('"', '')] = sending[colon+1:].strip()
-    self.module_defs = set(re.findall('var [\w\d_$]+ = Module\["[\w\d_$]+"\] = asm\["[\w\d_$]+"\];\n', self.post_js))
-
-  def relocate_into(self, main):
-    # heap initializer
-    if self.staticbump > 0:
-      new_mem_init = self.mem_init_js[:self.mem_init_js.rfind(', ')] + ', Runtime.GLOBAL_BASE+%d)' % main.staticbump
-      main.pre_js = re.sub(shared.JS.memory_staticbump_pattern, 'STATICTOP = STATIC_BASE + %d;\n' % (main.staticbump + side.staticbump) + new_mem_init, main.pre_js, count=1)
-
-    # Find function name replacements TODO: do not rename duplicate names with duplicate contents, just merge them
-    replacements = {}
-    for func in self.funcs:
-      rep = func
-      while rep in main.funcs:
-        rep += '_'
-        replacements[func] = rep
-    #print >> sys.stderr, 'replacements:', replacements
-
-    # sendings: add invokes for new tables
-    all_sendings = main.sendings
-    added_sending = False
-    for table in self.tables:
-      if table not in main.tables:
-        sig = table[table.rfind('_')+1:]
-        all_sendings['invoke_%s' % sig] = shared.JS.make_invoke(sig, named=False)
-        added_sending = True
-
-    # imports
-    all_imports = main.imports
-    for key, value in self.imports.iteritems():
-      if key in self.funcs or key in main.funcs: continue # external function in one module, implemented in the other
-      value_concrete = '.' not in value # env.key means it is an import, an external value, and not a concrete one
-      main_value = main.imports.get(key)
-      main_value_concrete = main_value and '.' not in main_value
-      if value_concrete and main_value_concrete: continue # standard global var
-      if not main_value or value_concrete:
-        if '+' in value:
-          # relocate
-          value = value.replace('(', '').replace(')', '').replace('| 0', '').replace('|0', '').replace(' ', '')
-          left, right = value.split('+')
-          assert left == 'H_BASE'
-          value = str(main.staticbump + int(right))
-        all_imports[key] = value
-      if (value_concrete or main_value_concrete) and key in all_sendings:
-        del all_sendings[key] # import of external value no longer needed
-    main.imports_js = '\n'.join(['var %s = %s;' % (key, value) for key, value in all_imports.iteritems()]) + '\n'
-
-    # check for undefined references to global variables
-    def check_import(key, value):
-      if value.startswith('+') or value.endswith('|0'): # ignore functions
-        if key not in all_sendings:
-          print >> sys.stderr, 'warning: external variable %s is still not defined after linking' % key
-          all_sendings[key] = '0'
-    for key, value in all_imports.iteritems(): check_import(key, value)
-
-    if added_sending:
-      sendings_js = ', '.join(['%s: %s' % (key, value) for key, value in all_sendings.iteritems()])
-      sendings_start = main.post_js.find('}, { ')+5
-      sendings_end = main.post_js.find(' }, buffer);')
-      main.post_js = main.post_js[:sendings_start] + sendings_js + main.post_js[sendings_end:]
-
-    # tables
-    f_bases = {}
-    f_sizes = {}
-    for table, data in self.tables.iteritems():
-      main.tables[table] = self.merge_tables(table, main.tables.get(table), data, replacements, f_bases, f_sizes)
-    main.combine_tables()
-    #print >> sys.stderr, 'f bases', f_bases
-
-    # relocate
-    temp = shared.Building.js_optimizer(self.filename, ['asm', 'relocate', 'last'], extra_info={
-      'replacements': replacements,
-      'fBases': f_bases,
-      'hBase': main.staticbump
-    })
-    #print >> sys.stderr, 'relocated side into', temp
-    relocated_funcs = AsmModule(temp)
-    shared.try_delete(temp)
-    main.extra_funcs_js = relocated_funcs.funcs_js.replace(js_optimizer.start_funcs_marker, '\n')
-
-    # update function table uses
-    ft_marker = 'FUNCTION_TABLE_'
-
-    def update_fts(what):
-      updates = []
-      i = 1 # avoid seeing marker in recursion
-      while 1:
-        i = what.find(ft_marker, i)
-        if i < 0: break;
-        start = i
-        end = what.find('[', start)
-        table = what[i:end]
-        if table not in f_sizes:
-          # table was not modified
-          i += len(ft_marker)
-          continue
-        nesting = 1
-        while nesting > 0:
-          next = what.find(']', end+1)
-          nesting -= 1
-          nesting += what.count('[', end+1, next)
-          end = next
-        assert end > 0
-        mask = what.rfind('&', start, end)
-        assert mask > 0 and end - mask <= 13
-        fixed = update_fts(what[start:mask+1] + str(f_sizes[table]-1) + ']')
-        updates.append((start, end, fixed))
-        i = end # additional function table uses were done by recursion
-      # apply updates
-      if len(updates) == 0: return what
-      parts = []
-      so_far = 0
-      for i in range(len(updates)):
-        start, end, fixed = updates[i]
-        parts.append(what[so_far:start])
-        parts.append(fixed)
-        so_far = end+1
-      parts.append(what[so_far:])
-      return ''.join(parts)
-
-    main.funcs_js = update_fts(main.funcs_js)
-    main.extra_funcs_js = update_fts(main.extra_funcs_js)
-
-    # global initializers
-    if self.global_inits:
-      my_global_inits = map(lambda init: replacements[init] if init in replacements else init, self.global_inits)
-      all_global_inits = map(lambda init: '{ func: function() { %s() } }' % init, main.global_inits + my_global_inits)
-      all_global_inits_js = '/* global initializers */ __ATINIT__.push(' + ','.join(all_global_inits) + ');'
-      if main.global_inits:
-        target = main.global_inits_js
-      else:
-        target = '// === Body ===\n'
-        all_global_inits_js = target + all_global_inits_js
-      main.pre_js = main.pre_js.replace(target, all_global_inits_js)
-
-    # exports
-    def rep_exp(export):
-      key, value = export.split(':')
-      if key in replacements:
-        repped = replacements[key]
-        return repped + ': ' + repped
-      return export
-    my_exports = map(rep_exp, self.exports)
-    exports = main.exports.union(my_exports)
-    main.exports_js = 'return {' + ','.join(list(exports)) + '};\n})\n'
-
-    # post
-    def rep_def(deff):
-      key = deff.split(' ')[1]
-      if key in replacements:
-        rep = replacements[key]
-        return 'var %s = Module["%s"] = asm["%s"];\n' % (rep, rep, rep)
-      return deff
-    my_module_defs = map(rep_def, self.module_defs)
-    new_module_defs = set(my_module_defs).difference(main.module_defs)
-    if len(new_module_defs) > 0:
-      position = main.post_js.find('Runtime.') # Runtime is the start of the hardcoded ones
-      main.post_js = main.post_js[:position] + ''.join(list(new_module_defs)) + '\n' + main.post_js[position:]
-
-  def write(self, out):
-    f = open(out, 'w')
-    f.write(self.pre_js)
-    f.write(self.pre_imports_js)
-    f.write(self.imports_js)
-    f.write(self.funcs_js)
-    f.write(self.extra_funcs_js)
-    f.write(self.tables_js)
-    f.write(self.exports_js)
-    f.write(self.post_js)
-    f.close()
-
-  # Utilities
-
-  def parse_tables(self, js):
-    tables = {}
-    parts = js.split(';')
-    for part in parts:
-      if '=' not in part: continue
-      part = part.split('var ')[1]
-      name, data = part.split(' = ')
-      tables[name] = data
-    return tables
-
-  def merge_tables(self, table, main, side, replacements, f_bases, f_sizes):
-    sig = table.split('_')[-1]
-    side = side[1:-1].split(',')
-    side = map(lambda f: replacements[f] if f in replacements else f, side)
-    if not main:
-      f_bases[sig] = 0
-      f_sizes[table] = len(side)
-      return '[' + ','.join(side) + ']'
-    main = main[1:-1].split(',')
-    # TODO: handle non-aliasing case too
-    assert len(main) % 2 == 0
-    f_bases[sig] = len(main)
-    ret = main + side
-    size = 2
-    while size < len(ret): size *= 2
-    aborter = ret[1] # we can assume odd indexes have an aborting function with the right signature
-    ret = ret + [aborter]*(size - len(ret))
-    assert len(ret) == size
-    f_sizes[table] = size
-    return '[' + ','.join(ret) + ']'
-
-  def combine_tables(self):
-    self.tables_js = '// EMSCRIPTEN_END_FUNCS\n'
-    for table, data in self.tables.iteritems():
-      self.tables_js += 'var %s = %s;\n' % (table, data)
-
-=======
->>>>>>> a0c6ab57
 main = AsmModule(main)
 side = AsmModule(side)
 
