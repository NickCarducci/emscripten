import math, os, shutil, subprocess
import runner
from runner import RunnerCore, path_from_root
from tools.shared import *

# standard arguments for timing:
# 0: no runtime, just startup
# 1: very little runtime
# 2: 0.5 seconds
# 3: 1 second
# 4: 5 seconds
# 5: 10 seconds
DEFAULT_ARG = '4'

TEST_REPS = 2

CORE_BENCHMARKS = True # core benchmarks vs full regression suite

class Benchmarker:
  def __init__(self, name):
    self.name = name

  def bench(self, args, output_parser=None):
    self.times = []
    for i in range(TEST_REPS):
      start = time.time()
      output = self.run(args)
      if not output_parser:
        curr = time.time()-start
      else:
        curr = output_parser(output)
      self.times.append(curr)

  def display(self, baseline=None):
    if baseline == self: baseline = None
    mean = sum(self.times)/len(self.times)
    squared_times = map(lambda x: x*x, self.times)
    mean_of_squared = sum(squared_times)/len(self.times)
    std = math.sqrt(mean_of_squared - mean*mean)
    sorted_times = self.times[:]
    sorted_times.sort()
    median = sum(sorted_times[len(sorted_times)/2 - 1:len(sorted_times)/2 + 1])/2

    print '   %10s: mean: %4.3f (+-%4.3f) secs  median: %4.3f  range: %4.3f-%4.3f  (noise: %4.3f%%)  (%d runs)' % (self.name, mean, std, median, min(self.times), max(self.times), 100*std/mean, TEST_REPS),

    if baseline:
      mean_baseline = sum(baseline.times)/len(baseline.times)
      final = mean / mean_baseline
      print '  Relative: %.2f X slower' % final
    else:
      print

class NativeBenchmarker(Benchmarker):
  def __init__(self, name, cc, cxx):
    self.name = name
    self.cc = cc
    self.cxx = cxx

  def build(self, parent, filename, args, shared_args, emcc_args, native_args, native_exec, lib_builder):
    self.parent = parent
    if lib_builder: native_args = native_args + lib_builder(self.name, native=True, env_init={ 'CC': self.cc, 'CXX': self.cxx })
    if not native_exec:
      compiler = self.cxx if filename.endswith('cpp') else self.cc
      process = Popen([compiler, '-O2', '-fno-math-errno', filename, '-o', filename+'.native'] + shared_args + native_args, stdout=PIPE, stderr=parent.stderr_redirect)
      output = process.communicate()
      if process.returncode is not 0:
        print >> sys.stderr, "Building native executable with command '%s' failed with a return code %d!" % (' '.join([compiler, '-O2', filename, '-o', filename+'.native']), process.returncode)
        print "Output: " + output[0]
    else:
      shutil.copyfile(native_exec, filename + '.native')
      shutil.copymode(native_exec, filename + '.native')

    final = os.path.dirname(filename) + os.path.sep + self.name+'_' + os.path.basename(filename) + '.native'
    shutil.move(filename + '.native', final)
    self.filename = final

  def run(self, args):
    process = Popen([self.filename] + args, stdout=PIPE, stderr=PIPE)
    return process.communicate()[0]

class JSBenchmarker(Benchmarker):
  def __init__(self, name, engine, extra_args=[], env={}):
    self.name = name
    self.engine = engine
    self.extra_args = extra_args
    self.env = os.environ.copy()
    for k, v in env.iteritems():
      self.env[k] = v

  def build(self, parent, filename, args, shared_args, emcc_args, native_args, native_exec, lib_builder):
    self.filename = filename
    llvm_root = self.env.get('LLVM') or LLVM_ROOT
    if lib_builder: emcc_args = emcc_args + lib_builder('js_' + llvm_root, native=False, env_init=self.env)

    open('hardcode.py', 'w').write('''
def process(filename):
  js = open(filename).read()
  replaced = js.replace("run();", "run(%s.concat(Module[\\"arguments\\"]));")
  assert js != replaced
  open(filename, 'w').write(replaced)
import sys
process(sys.argv[1])
''' % str(args[:-1]) # do not hardcode in the last argument, the default arg
)

    final = os.path.dirname(filename) + os.path.sep + self.name+'_' + os.path.basename(filename) + '.js'
    try_delete(final)
    output = Popen([PYTHON, EMCC, filename, #'-O3',
                    '-O2', '-s', 'DOUBLE_MODE=0', '-s', 'PRECISE_I64_MATH=0',
                    '--memory-init-file', '0', '--js-transform', 'python hardcode.py',
                    '-s', 'TOTAL_MEMORY=128*1024*1024',
                    #'--closure', '1',
                    #'-g2',
                    '-o', final] + shared_args + emcc_args + self.extra_args, stdout=PIPE, stderr=PIPE, env=self.env).communicate()
    assert os.path.exists(final), 'Failed to compile file: ' + output[0]
    self.filename = final

  def run(self, args):
    return run_js(self.filename, engine=self.engine, args=args, stderr=PIPE, full_output=True)

# Benchmarkers
<<<<<<< HEAD
benchmarkers = [
  #NativeBenchmarker('clang', CLANG_CC, CLANG),
  NativeBenchmarker('clang-3.2', os.path.join(LLVM_3_2, 'clang'), os.path.join(LLVM_3_2, 'clang++')),
  #NativeBenchmarker('clang-3.3', os.path.join(LLVM_3_3, 'clang'), os.path.join(LLVM_3_3, 'clang++')),
  #NativeBenchmarker('clang-3.4', os.path.join(LLVM_3_4, 'clang'), os.path.join(LLVM_3_4, 'clang++')),
  #NativeBenchmarker('gcc', 'gcc', 'g++'),
  JSBenchmarker('sm-f32', SPIDERMONKEY_ENGINE, ['-s', 'PRECISE_F32=2']),
  #JSBenchmarker('sm-f32-3.2', SPIDERMONKEY_ENGINE, ['-s', 'PRECISE_F32=2'], env={ 'LLVM': LLVM_3_2 }),
  #JSBenchmarker('sm-f32-3.3', SPIDERMONKEY_ENGINE, ['-s', 'PRECISE_F32=2'], env={ 'LLVM': LLVM_3_3 }),
  #JSBenchmarker('sm-f32-3.4', SPIDERMONKEY_ENGINE, ['-s', 'PRECISE_F32=2'], env={ 'LLVM': LLVM_3_4 }),
  #JSBenchmarker('sm-fc',         SPIDERMONKEY_ENGINE, env={ 'EMCC_FAST_COMPILER': '1' }),
  #JSBenchmarker('sm-noasm',     SPIDERMONKEY_ENGINE + ['--no-asmjs']),
  #JSBenchmarker('sm-noasm-f32', SPIDERMONKEY_ENGINE + ['--no-asmjs'], ['-s', 'PRECISE_F32=2']),
  #JSBenchmarker('v8',           V8_ENGINE)
]
=======
try:
  benchmarkers_error = ''
  benchmarkers = [
    #NativeBenchmarker('clang', CLANG_CC, CLANG),
    NativeBenchmarker('clang-3.2', os.path.join(LLVM_3_2, 'clang'), os.path.join(LLVM_3_2, 'clang++')),
    #NativeBenchmarker('clang-3.3', os.path.join(LLVM_3_3, 'clang'), os.path.join(LLVM_3_3, 'clang++')),
    #NativeBenchmarker('clang-3.4', os.path.join(LLVM_3_4, 'clang'), os.path.join(LLVM_3_4, 'clang++')),
    #NativeBenchmarker('gcc', 'gcc', 'g++'),
    JSBenchmarker('sm-f32', SPIDERMONKEY_ENGINE, ['-s', 'PRECISE_F32=2']),
    #JSBenchmarker('sm-f32-aggro', SPIDERMONKEY_ENGINE, ['-s', 'PRECISE_F32=2', '-s', 'AGGRESSIVE_VARIABLE_ELIMINATION=1']),
    #JSBenchmarker('sm-f32-3.2', SPIDERMONKEY_ENGINE, ['-s', 'PRECISE_F32=2'], env={ 'LLVM': LLVM_3_2 }),
    #JSBenchmarker('sm-f32-3.3', SPIDERMONKEY_ENGINE, ['-s', 'PRECISE_F32=2'], env={ 'LLVM': LLVM_3_3 }),
    #JSBenchmarker('sm-f32-3.4', SPIDERMONKEY_ENGINE, ['-s', 'PRECISE_F32=2'], env={ 'LLVM': LLVM_3_4 }),
    #JSBenchmarker('sm-fc',         SPIDERMONKEY_ENGINE, env={ 'EMCC_FAST_COMPILER': '1' }),
    #JSBenchmarker('sm-noasm',     SPIDERMONKEY_ENGINE + ['--no-asmjs']),
    #JSBenchmarker('sm-noasm-f32', SPIDERMONKEY_ENGINE + ['--no-asmjs'], ['-s', 'PRECISE_F32=2']),
    #JSBenchmarker('v8',           V8_ENGINE)
  ]
except Exception, e:
  benchmarkers_error = str(e)
  benchmarkers = []
>>>>>>> e4e8063f

class benchmark(RunnerCore):
  save_dir = True

  @classmethod
  def setUpClass(self):
    super(benchmark, self).setUpClass()

    fingerprint = [time.asctime()]
    try:
      fingerprint.append('em: ' + Popen(['git', 'show'], stdout=PIPE).communicate()[0].split('\n')[0])
    except:
      pass
    try:
      d = os.getcwd()
      os.chdir(os.path.expanduser('~/Dev/mozilla-central'))
      fingerprint.append('sm: ' + filter(lambda line: 'changeset' in line,
                                         Popen(['hg', 'tip'], stdout=PIPE).communicate()[0].split('\n'))[0])
    except:
      pass
    finally:
      os.chdir(d)
    fingerprint.append('llvm: ' + LLVM_ROOT)
    print 'Running Emscripten benchmarks... [ %s ]' % ' | '.join(fingerprint)

    assert(os.path.exists(CLOSURE_COMPILER))

    try:
      index = SPIDERMONKEY_ENGINE.index("options('strict')")
      SPIDERMONKEY_ENGINE = SPIDERMONKEY_ENGINE[:index-1] + SPIDERMONKEY_ENGINE[index+1:] # closure generates non-strict
    except:
      pass

    Building.COMPILER = CLANG
    Building.COMPILER_TEST_OPTS = []

  def do_benchmark(self, name, src, expected_output='FAIL', args=[], emcc_args=[], native_args=[], shared_args=[], force_c=False, reps=TEST_REPS, native_exec=None, output_parser=None, args_processor=None, lib_builder=None):
    if len(benchmarkers) == 0: raise Exception('error, no benchmarkers: ' + benchmarkers_error)

    args = args or [DEFAULT_ARG]
    if args_processor: args = args_processor(args)

    dirname = self.get_dir()
    filename = os.path.join(dirname, name + '.c' + ('' if force_c else 'pp'))
    f = open(filename, 'w')
    f.write(src)
    f.close()

    print
    for b in benchmarkers:
      b.build(self, filename, args, shared_args, emcc_args, native_args, native_exec, lib_builder)
      b.bench(args, output_parser)
      b.display(benchmarkers[0])

  def test_primes(self):
    src = r'''
      #include<stdio.h>
      #include<math.h>
      int main(int argc, char **argv) {
        int arg = argc > 1 ? argv[1][0] - '0' : 3;
        switch(arg) {
          case 0: return 0; break;
          case 1: arg = 33000; break;
          case 2: arg = 130000; break;
          case 3: arg = 220000; break;
          case 4: arg = 610000; break;
          case 5: arg = 1010000; break;
          default: printf("error: %d\\n", arg); return -1;
        }

        int primes = 0, curri = 2;
        while (primes < arg) {
          int ok = true;
          for (int j = 2; j < sqrtf(curri); j++) {
            if (curri % j == 0) {
              ok = false;
              break;
            }
          }
          if (ok) {
            primes++;
          }
          curri++;
        }
        printf("lastprime: %d.\n", curri-1);
        return 0;
      }
    '''
    self.do_benchmark('primes', src, 'lastprime:')

  def test_memops(self):
    src = '''
      #include<stdio.h>
      #include<string.h>
      #include<stdlib.h>
      int main(int argc, char **argv) {
        int N, M;
        int arg = argc > 1 ? argv[1][0] - '0' : 3;
        switch(arg) {
          case 0: return 0; break;
          case 1: N = 1024*1024; M = 55; break;
          case 2: N = 1024*1024; M = 400; break;
          case 3: N = 1024*1024; M = 800; break;
          case 4: N = 1024*1024; M = 4000; break;
          case 5: N = 1024*1024; M = 8000; break;
          default: printf("error: %d\\n", arg); return -1;
        }

        int final = 0;
        char *buf = (char*)malloc(N);
        for (int t = 0; t < M; t++) {
          for (int i = 0; i < N; i++)
            buf[i] = (i + final)%256;
          for (int i = 0; i < N; i++)
            final += buf[i] & 1;
          final = final % 1000;
        }
        printf("final: %d.\\n", final);
        return 0;
      }
    '''
    self.do_benchmark('memops', src, 'final:')

  def zzztest_files(self):
    src = r'''
      #include<stdio.h>
      #include<stdlib.h>
      #include<assert.h>
      #include <unistd.h>

      int main() {
        int N = 100;
        int M = 1000;
        int K = 1000;
        unsigned char *k = (unsigned char*)malloc(K+1), *k2 = (unsigned char*)malloc(K+1);
        for (int i = 0; i < K; i++) {
          k[i] = (i % 250) + 1;
        }
        k[K] = 0;
        char buf[100];
        for (int i = 0; i < N; i++) {
          sprintf(buf, "/dev/shm/file-%d.dat", i);
          FILE *f = fopen(buf, "w");
          for (int j = 0; j < M; j++) {
            fwrite(k, 1, (j % K) + 1, f);
          }
          fclose(f);
        }
        for (int i = 0; i < N; i++) {
          sprintf(buf, "/dev/shm/file-%d.dat", i);
          FILE *f = fopen(buf, "r");
          for (int j = 0; j < M; j++) {
            fread(k2, 1, (j % K) + 1, f);
          }
          fclose(f);
          for (int j = 0; j < K; j++) {
            assert(k[j] == k2[j]);
          }
          unlink(buf);
        }
        printf("ok");
        return 0;
      }
    '''
    self.do_benchmark(src, 'ok')

  def test_copy(self):
    src = r'''
      #include<stdio.h>
      struct vec {
        int x, y, z;
        int r, g, b;
        vec(int x_, int y_, int z_, int r_, int g_, int b_) : x(x_), y(y_), z(z_), r(r_), g(g_), b(b_) {}
        static vec add(vec a, vec b) {
          return vec(a.x+b.x, a.y+b.y, a.z+b.z, a.r+b.r, a.g+b.g, a.b+b.b);
        }
        void norm() {
          x %= 1024;
          y %= 1024;
          z %= 1024;
          r %= 1024;
          b %= 1024;
          g %= 1024;
        }
        int sum() { return x + y + z + r + g + b; }
      };
      int main(int argc, char **argv) {
        int arg = argc > 1 ? argv[1][0] - '0' : 3;
        switch(arg) {
          case 0: return 0; break;
          case 1: arg = 75; break;
          case 2: arg = 625; break;
          case 3: arg = 1250; break;
          case 4: arg = 5*1250; break;
          case 5: arg = 10*1250; break;
          default: printf("error: %d\\n", arg); return -1;
        }

        int total = 0;
        for (int i = 0; i < arg; i++) {
          for (int j = 0; j < 50000; j++) {
            vec c(i, i+i%10, j*2, i%255, j%120, i%15);
            vec d(j+i%10, j*2, j%255, i%120, j%15, j);
            vec e = c;
            c.norm();
            d.norm();
            vec f = vec::add(c, d);
            f = vec::add(e, f);
            f.norm();
            f = vec::add(d, f);
            total += f.sum() % 100;
            total %= 10240;
          }
        }
        printf("sum:%d\n", total);
        return 0;
      }
    '''
    self.do_benchmark('copy', src, 'sum:')

  def test_fannkuch(self):
    src = open(path_from_root('tests', 'fannkuch.cpp'), 'r').read().replace(
      'int n = argc > 1 ? atoi(argv[1]) : 0;',
      '''
        int n;
        int arg = argc > 1 ? argv[1][0] - '0' : 3;
        switch(arg) {
          case 0: return 0; break;
          case 1: n = 9; break;
          case 2: n = 10; break;
          case 3: n = 11; break;
          case 4: n = 11; break;
          case 5: n = 12; break;
          default: printf("error: %d\\n", arg); return -1;
        }
      '''
    )
    assert 'switch(arg)' in src
    self.do_benchmark('fannkuch', src, 'Pfannkuchen(')

  def test_corrections(self):
    src = r'''
      #include<stdio.h>
      #include<math.h>
      int main(int argc, char **argv) {
        int N, M;
        int arg = argc > 1 ? argv[1][0] - '0' : 3;
        switch(arg) {
          case 0: return 0; break;
          case 1: N = 20000; M = 550; break;
          case 2: N = 20000; M = 3500; break;
          case 3: N = 20000; M = 7000; break;
          case 4: N = 20000; M = 5*7000; break;
          case 5: N = 20000; M = 10*7000; break;
          default: printf("error: %d\\n", arg); return -1;
        }

        unsigned int f = 0;
        unsigned short s = 0;
        for (int t = 0; t < M; t++) {
          for (int i = 0; i < N; i++) {
            f += i / ((t % 5)+1);
            if (f > 1000) f /= (t % 3)+1;
            if (i % 4 == 0) f += i * (i % 8 == 0 ? 1 : -1);
            s += (short(f)*short(f)) % 256;
          }
        }
        printf("final: %d:%d.\n", f, s);
        return 0;
      }
    '''
    self.do_benchmark('corrections', src, 'final:', emcc_args=['-s', 'CORRECT_SIGNS=1', '-s', 'CORRECT_OVERFLOWS=1', '-s', 'CORRECT_ROUNDINGS=1'])

  def fasta(self, name, double_rep, emcc_args=[]):
    src = open(path_from_root('tests', 'fasta.cpp'), 'r').read().replace('double', double_rep)
    src = src.replace('   const size_t n = ( argc > 1 ) ? atoi( argv[1] ) : 512;', '''
      int n;
      int arg = argc > 1 ? argv[1][0] - '0' : 3;
      switch(arg) {
        case 0: return 0; break;
        case 1: n = 19000000/20; break;
        case 2: n = 19000000/2; break;
        case 3: n = 19000000; break;
        case 4: n = 19000000*5; break;
        case 5: n = 19000000*10; break;
        default: printf("error: %d\\n", arg); return -1;
      }
    ''')
    assert 'switch(arg)' in src
    self.do_benchmark('fasta', src, '')

  def test_fasta_float(self):
    self.fasta('fasta_float', 'float')

  def test_fasta_double(self):
    if CORE_BENCHMARKS: return
    self.fasta('fasta_double', 'double')

  def test_fasta_double_full(self):
    if CORE_BENCHMARKS: return
    self.fasta('fasta_double_full', 'double', emcc_args=['-s', 'DOUBLE_MODE=1'])

  def test_skinning(self):
    src = open(path_from_root('tests', 'skinning_test_no_simd.cpp'), 'r').read()
    self.do_benchmark('skinning', src, 'blah=0.000000')

  def test_life(self):
    if CORE_BENCHMARKS: return
    src = open(path_from_root('tests', 'life.c'), 'r').read()
    self.do_benchmark('life', src, '''--------------------------------''', shared_args=['-std=c99'], force_c=True)

  def test_linpack_double(self):
    if CORE_BENCHMARKS: return
    def output_parser(output):
      return 100.0/float(re.search('Unrolled Double  Precision +([\d\.]+) Mflops', output).group(1))
    self.do_benchmark('linpack_double', open(path_from_root('tests', 'linpack.c')).read(), '''Unrolled Double  Precision''', force_c=True, output_parser=output_parser)

  def test_linpack_float(self): # TODO: investigate if this might benefit from -ffast-math in LLVM 3.3+ which has fast math stuff in LLVM IR
    def output_parser(output):
      return 100.0/float(re.search('Unrolled Single  Precision +([\d\.]+) Mflops', output).group(1))
    self.do_benchmark('linpack_float', open(path_from_root('tests', 'linpack.c')).read(), '''Unrolled Single  Precision''', force_c=True, output_parser=output_parser, shared_args=['-DSP'])

  def test_zzz_java_nbody(self): # tests xmlvm compiled java, including bitcasts of doubles, i64 math, etc.
    if CORE_BENCHMARKS: return
    args = [path_from_root('tests', 'nbody-java', x) for x in os.listdir(path_from_root('tests', 'nbody-java')) if x.endswith('.c')] + \
           ['-I' + path_from_root('tests', 'nbody-java')]
    self.do_benchmark('nbody_java', '', '''Time(s)''',
                      force_c=True, emcc_args=args + ['-s', 'PRECISE_I64_MATH=1', '--llvm-lto', '2'], native_args=args + ['-lgc', '-std=c99', '-target', 'x86_64-pc-linux-gnu', '-lm'])

  def lua(self, benchmark, expected, output_parser=None, args_processor=None):
    shutil.copyfile(path_from_root('tests', 'lua', benchmark + '.lua'), benchmark + '.lua')
    def lib_builder(name, native, env_init):
      ret = self.get_library('lua', [os.path.join('src', 'lua'), os.path.join('src', 'liblua.a')], make=['make', 'generic'], configure=None, native=native, cache_name_extra=name, env_init=env_init)
      if native: return ret
      shutil.copyfile(ret[0], ret[0] + '.bc')
      ret[0] += '.bc'
      return ret
    self.do_benchmark('lua_' + benchmark, '', expected,
                      force_c=True, args=[benchmark + '.lua', DEFAULT_ARG], emcc_args=['--embed-file', benchmark + '.lua'],
                      lib_builder=lib_builder, native_exec=os.path.join('building', 'lua_native', 'src', 'lua'),
                      output_parser=output_parser, args_processor=args_processor)

  def test_zzz_lua_scimark(self):
    def output_parser(output):
      return 100.0/float(re.search('\nSciMark +([\d\.]+) ', output).group(1))

    self.lua('scimark', '[small problem sizes]', output_parser=output_parser)

  def test_zzz_lua_binarytrees(self):
    # js version: ['binarytrees.lua', {0: 0, 1: 9.5, 2: 11.99, 3: 12.85, 4: 14.72, 5: 15.82}[arguments[0]]]
    self.lua('binarytrees', 'long lived tree of depth')

  def test_zzz_zlib(self):
    src = open(path_from_root('tests', 'zlib', 'benchmark.c'), 'r').read()
    def lib_builder(name, native, env_init):
      return self.get_library('zlib', os.path.join('libz.a'), make_args=['libz.a'], native=native, cache_name_extra=name, env_init=env_init)
    self.do_benchmark('zlib', src, '''ok.''',
                      force_c=True, shared_args=['-I' + path_from_root('tests', 'zlib')], lib_builder=lib_builder)

  def test_zzz_box2d(self): # Called thus so it runs late in the alphabetical cycle... it is long
    src = open(path_from_root('tests', 'box2d', 'Benchmark.cpp'), 'r').read()
    def lib_builder(name, native, env_init):
      return self.get_library('box2d', [os.path.join('box2d.a')], configure=None, native=native, cache_name_extra=name, env_init=env_init)
    self.do_benchmark('box2d', src, 'frame averages', shared_args=['-I' + path_from_root('tests', 'box2d')], lib_builder=lib_builder)

  def test_zzz_bullet(self): # Called thus so it runs late in the alphabetical cycle... it is long
    src = open(path_from_root('tests', 'bullet', 'Demos', 'Benchmarks', 'BenchmarkDemo.cpp'), 'r').read() + \
          open(path_from_root('tests', 'bullet', 'Demos', 'Benchmarks', 'main.cpp'), 'r').read()

    def lib_builder(name, native, env_init):
      return self.get_library('bullet', [os.path.join('src', '.libs', 'libBulletDynamics.a'),
                                         os.path.join('src', '.libs', 'libBulletCollision.a'),
                                         os.path.join('src', '.libs', 'libLinearMath.a')],
                              configure_args=['--disable-demos','--disable-dependency-tracking'], native=native, cache_name_extra=name, env_init=env_init)

    emcc_args = ['-s', 'DEAD_FUNCTIONS=["__ZSt9terminatev"]']

    self.do_benchmark('bullet', src, '\nok.\n', emcc_args=emcc_args, shared_args=['-I' + path_from_root('tests', 'bullet', 'src'),
                                '-I' + path_from_root('tests', 'bullet', 'Demos', 'Benchmarks')], lib_builder=lib_builder)
<|MERGE_RESOLUTION|>--- conflicted
+++ resolved
@@ -119,23 +119,6 @@
     return run_js(self.filename, engine=self.engine, args=args, stderr=PIPE, full_output=True)
 
 # Benchmarkers
-<<<<<<< HEAD
-benchmarkers = [
-  #NativeBenchmarker('clang', CLANG_CC, CLANG),
-  NativeBenchmarker('clang-3.2', os.path.join(LLVM_3_2, 'clang'), os.path.join(LLVM_3_2, 'clang++')),
-  #NativeBenchmarker('clang-3.3', os.path.join(LLVM_3_3, 'clang'), os.path.join(LLVM_3_3, 'clang++')),
-  #NativeBenchmarker('clang-3.4', os.path.join(LLVM_3_4, 'clang'), os.path.join(LLVM_3_4, 'clang++')),
-  #NativeBenchmarker('gcc', 'gcc', 'g++'),
-  JSBenchmarker('sm-f32', SPIDERMONKEY_ENGINE, ['-s', 'PRECISE_F32=2']),
-  #JSBenchmarker('sm-f32-3.2', SPIDERMONKEY_ENGINE, ['-s', 'PRECISE_F32=2'], env={ 'LLVM': LLVM_3_2 }),
-  #JSBenchmarker('sm-f32-3.3', SPIDERMONKEY_ENGINE, ['-s', 'PRECISE_F32=2'], env={ 'LLVM': LLVM_3_3 }),
-  #JSBenchmarker('sm-f32-3.4', SPIDERMONKEY_ENGINE, ['-s', 'PRECISE_F32=2'], env={ 'LLVM': LLVM_3_4 }),
-  #JSBenchmarker('sm-fc',         SPIDERMONKEY_ENGINE, env={ 'EMCC_FAST_COMPILER': '1' }),
-  #JSBenchmarker('sm-noasm',     SPIDERMONKEY_ENGINE + ['--no-asmjs']),
-  #JSBenchmarker('sm-noasm-f32', SPIDERMONKEY_ENGINE + ['--no-asmjs'], ['-s', 'PRECISE_F32=2']),
-  #JSBenchmarker('v8',           V8_ENGINE)
-]
-=======
 try:
   benchmarkers_error = ''
   benchmarkers = [
@@ -157,7 +140,6 @@
 except Exception, e:
   benchmarkers_error = str(e)
   benchmarkers = []
->>>>>>> e4e8063f
 
 class benchmark(RunnerCore):
   save_dir = True
