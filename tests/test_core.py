--- conflicted
+++ resolved
@@ -5760,17 +5760,12 @@
     self.do_run_from_file(src, output)
 
   def test_simd3(self):
-<<<<<<< HEAD
-    return self.skip('FIXME: this appears to be broken')
-    if self.is_wasm(): return self.skip('wasm will not support SIMD in the MVP')
-=======
     if self.is_emterpreter(): return self.skip('todo')
 
     self.banned_js_engines = [NODE_JS] # fails in simd.js polyfill
 
     if '-O1' in self.emcc_args or '-O2' in self.emcc_args or '-O3' in self.emcc_args or '-Oz' in self.emcc_args:
       return self.skip('TODO: Fails under optimizations')
->>>>>>> 491ed8da
 
     test_path = path_from_root('tests', 'core', 'test_simd3')
     src, output = (test_path + s for s in ('.in', '.out'))
