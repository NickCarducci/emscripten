# coding=utf-8
# Copyright 2013 The Emscripten Authors.  All rights reserved.
# Emscripten is available under two separate licenses, the MIT license and the
# University of Illinois/NCSA Open Source License.  Both these licenses can be
# found in the LICENSE file.

# noqa: E241

from __future__ import print_function
from functools import wraps
import filecmp
import glob
import itertools
import json
import os
import pipes
import re
import select
import shlex
import shutil
import struct
import subprocess
import sys
import time
import tempfile
import unittest
import uuid

if __name__ == '__main__':
  raise Exception('do not run this file directly; do something like: tests/runner.py other')

from tools.shared import Building, PIPE, run_js, run_process, STDOUT, try_delete, listify
from tools.shared import EMCC, EMXX, EMAR, EMRANLIB, PYTHON, FILE_PACKAGER, WINDOWS, LLVM_ROOT, EMCONFIG, EM_BUILD_VERBOSE
from tools.shared import CLANG, CLANG_CC, CLANG_CPP, LLVM_AR
from tools.shared import NODE_JS, SPIDERMONKEY_ENGINE, JS_ENGINES, V8_ENGINE
from tools.shared import WebAssembly
from runner import RunnerCore, path_from_root, no_wasm_backend, no_fastcomp, is_slow_test
from runner import needs_dlfcn, env_modify, no_windows, chdir, with_env_modify, create_test_file, parameterized
from tools import jsrun, shared
import tools.line_endings
import tools.js_optimizer
import tools.tempfiles
import tools.duplicate_function_eliminator

scons_path = Building.which('scons')


class temp_directory(object):
  def __init__(self, dirname):
    self.dir = dirname

  def __enter__(self):
    self.directory = tempfile.mkdtemp(prefix='emtest_temp_', dir=self.dir)
    self.prev_cwd = os.getcwd()
    os.chdir(self.directory)
    print('temp_directory: ' + self.directory)
    return self.directory

  def __exit__(self, type, value, traceback):
    os.chdir(self.prev_cwd)


def uses_canonical_tmp(func):
  """Decorator that signals the use of the canonical temp by a test method.

  This decorator takes care of cleaning the directory after the
  test to satisfy the leak detector.
  """
  @wraps(func)
  def decorated(self):
    # Before running the test completely remove the canonical_tmp
    if os.path.exists(self.canonical_temp_dir):
      shutil.rmtree(self.canonical_temp_dir)
    try:
      func(self)
    finally:
      # Make sure the test isn't lying about the fact that it uses
      # canonical_tmp
      self.assertTrue(os.path.exists(self.canonical_temp_dir))
      # Remove the temp dir in a try-finally, as otherwise if the
      # test fails we would not clean it up, and if leak detection
      # is set we will show that error instead of the actual one.
      shutil.rmtree(self.canonical_temp_dir)

  return decorated


def is_python3_version_supported():
  """Retuns True if the installed python3 version is supported by emscripten.

  Note: Emscripten requires python3.5 or above since python3.4 and below do not
  support circular dependencies."""
  try:
    print('is_python3_version_supported')
    python3 = Building.which('python3')
    print('  python3 =', python3)
    output = run_process([python3, '--version'], stdout=PIPE).stdout
    print('  output =', output, output.split())
    output = output.split()[1]
    # ignore final component which can contains non-integers (e.g 'rc1')
    version = [int(x) for x in output.split('.')[:2]]
    return version >= [3, 5]
  except Exception:
    # If anything goes wrong (no python3, unexpected output format), then we do
    # not support this python3
    return False


def encode_leb(number):
  # TODO(sbc): handle larger numbers
  assert(number < 255)
  # pack the integer then take only the first (little end) byte
  return struct.pack('<i', number)[:1]


def get_fastcomp_src_dir():
  """Locate fastcomp source tree by searching realtive to LLVM_ROOT."""
  d = LLVM_ROOT
  key_file = 'readme-emscripten-fastcomp.txt'
  while d != os.path.dirname(d):
    d = os.path.abspath(d)
    # when the build directory lives below the source directory
    if os.path.exists(os.path.join(d, key_file)):
      return d
    # when the build directory lives alongside the source directory
    elif os.path.exists(os.path.join(d, 'src', key_file)):
      return os.path.join(d, 'src')
    else:
      d = os.path.dirname(d)
  return None


def parse_wasm(filename):
  wast = run_process([os.path.join(Building.get_binaryen_bin(), 'wasm-dis'), filename], stdout=PIPE).stdout
  imports = []
  exports = []
  funcs = []
  for line in wast.splitlines():
    line = line.strip()
    if line.startswith('(import '):
      line = line.strip('()')
      name = line.split()[2].strip('"')
      imports.append(name)
    if line.startswith('(export '):
      line = line.strip('()')
      name = line.split()[1].strip('"')
      exports.append(name)
    if line.startswith('(func '):
      line = line.strip('()')
      name = line.split()[1].strip('"')
      funcs.append(name)
  return imports, exports, funcs


class other(RunnerCore):
  # Utility to run a simple test in this suite. This receives a directory which
  # should contain a test.cpp and test.out files, compiles the cpp, and runs it
  # to verify the output, with optional compile and run arguments.
  # TODO: use in more places
  def do_other_test(self, dirname, emcc_args=[], run_args=[]):
    shutil.copyfile(path_from_root('tests', dirname, 'test.cpp'), 'test.cpp')
    run_process([PYTHON, EMCC, 'test.cpp'] + emcc_args)
    expected = open(path_from_root('tests', dirname, 'test.out')).read()
    seen = run_js('a.out.js', args=run_args, stderr=PIPE, full_output=True) + '\n'
    self.assertContained(expected, seen)

  # Another utility to run a test in this suite. This receives a source file
  # to compile, with optional compiler and execution flags.
  # Output can be checked by seeing if literals are contained, and that a list
  # of regexes match. The return code can also be checked.
  def do_smart_test(self, source, literals=[], regexes=[],
                    emcc_args=[], run_args=[], assert_returncode=0):
    run_process([PYTHON, EMCC, source] + emcc_args)
    seen = run_js('a.out.js', args=run_args, stderr=PIPE, full_output=True,
                  assert_returncode=assert_returncode) + '\n'

    for literal in literals:
      self.assertContained([literal], seen)

    for regex in regexes:
      self.assertTrue(re.search(regex, seen), 'Expected regex "%s" to match on:\n%s' % (regex, seen))

  def run_on_pty(self, cmd):
    master, slave = os.openpty()
    output = []

    try:
      env = os.environ.copy()
      env['TERM'] = 'xterm-color'
      proc = subprocess.Popen(cmd, stdout=slave, stderr=slave, env=env)
      while proc.poll() is None:
        r, w, x = select.select([master], [], [], 1)
        if r:
          output.append(os.read(master, 1024))
      return (proc.returncode, b''.join(output))
    finally:
      os.close(master)
      os.close(slave)

  def test_emcc_v(self):
    for compiler in [EMCC, EMXX]:
      # -v, without input files
      proc = run_process([PYTHON, compiler, '-v'], stdout=PIPE, stderr=PIPE)
      self.assertContained('clang version %s' % shared.expected_llvm_version(), proc.stderr)
      self.assertContained('GNU', proc.stderr)
      self.assertNotContained('this is dangerous', proc.stdout)
      self.assertNotContained('this is dangerous', proc.stderr)

  def test_emcc_generate_config(self):
    for compiler in [EMCC, EMXX]:
      config_path = './emscripten_config'
      run_process([PYTHON, compiler, '--generate-config', config_path])
      self.assertExists(config_path, 'A config file should have been created at %s' % config_path)
      config_contents = open(config_path).read()
      self.assertContained('EMSCRIPTEN_ROOT', config_contents)
      self.assertContained('LLVM_ROOT', config_contents)
      os.remove(config_path)

  def test_emcc_output_mjs(self):
    run_process([PYTHON, EMCC, '-o', 'hello_world.mjs', path_from_root('tests', 'hello_world.c')])
    with open('hello_world.mjs') as f:
      output = f.read()
    self.assertContained('export default Module;', output)
    # TODO(sbc): Test that this is actually runnable.  We currently don't have
    # any tests for EXPORT_ES6 but once we do this should be enabled.
    # self.assertContained('hello, world!', run_js('hello_world.mjs'))

  def test_emcc_out_file(self):
    # Verify that "-ofile" works in addition to "-o" "file"
    run_process([PYTHON, EMCC, '-c', '-ofoo.o', path_from_root('tests', 'hello_world.c')])
    assert os.path.exists('foo.o')
    run_process([PYTHON, EMCC, '-ofoo.js', 'foo.o'])
    assert os.path.exists('foo.js')

  def test_emcc_basics(self):
    for compiler, suffix in [(EMCC, '.c'), (EMXX, '.cpp')]:
      # --version
      output = run_process([PYTHON, compiler, '--version'], stdout=PIPE, stderr=PIPE)
      output = output.stdout.replace('\r', '')
      self.assertContained('emcc (Emscripten gcc/clang-like replacement)', output)
      self.assertContained('''Copyright (C) 2014 the Emscripten authors (see AUTHORS.txt)
This is free and open source software under the MIT license.
There is NO warranty; not even for MERCHANTABILITY or FITNESS FOR A PARTICULAR PURPOSE.
''', output)

      # --help
      output = run_process([PYTHON, compiler, '--help'], stdout=PIPE, stderr=PIPE)
      self.assertContained('Display this information', output.stdout)
      self.assertContained('Most clang options will work', output.stdout)

      # -dumpmachine
      output = run_process([PYTHON, compiler, '-dumpmachine'], stdout=PIPE, stderr=PIPE)
      self.assertContained(shared.get_llvm_target(), output.stdout)

      # -dumpversion
      output = run_process([PYTHON, compiler, '-dumpversion'], stdout=PIPE, stderr=PIPE)
      self.assertEqual(shared.EMSCRIPTEN_VERSION, output.stdout.strip(), 'results should be identical')

      # emcc src.cpp ==> writes a.out.js and a.out.wasm
      self.clear()
      run_process([PYTHON, compiler, path_from_root('tests', 'hello_world' + suffix)])
      self.assertExists('a.out.js')
      self.assertExists('a.out.wasm')
      self.assertContained('hello, world!', run_js('a.out.js'))

      # properly report source code errors, and stop there
      self.clear()
      stderr = self.expect_fail([PYTHON, compiler, path_from_root('tests', 'hello_world_error' + suffix)])
      self.assertNotContained('IOError', stderr) # no python stack
      self.assertNotContained('Traceback', stderr) # no python stack
      self.assertContained('error: invalid preprocessing directive', stderr)
      self.assertContained(["error: use of undeclared identifier 'cheez", "error: unknown type name 'cheez'"], stderr)
      self.assertContained('errors generated.', stderr.splitlines()[-2])

  def test_emcc_2(self):
    for compiler in [EMCC, EMXX]:
      suffix = '.c' if compiler == EMCC else '.cpp'

      # emcc src.cpp -c    and   emcc src.cpp -o src.[o|bc] ==> should give a .bc file
      #      regression check: -o js should create "js", with bitcode content
      for args in [['-c'], ['-o', 'src.o'], ['-o', 'src.bc'], ['-o', 'src.so'], ['-o', 'js'], ['-O1', '-c', '-o', '/dev/null'], ['-O1', '-o', '/dev/null']]:
        print('-c stuff', args)
        if '/dev/null' in args and WINDOWS:
          print('skip because windows')
          continue
        target = args[1] if len(args) == 2 else 'hello_world.o'
        self.clear()
        run_process([PYTHON, compiler, path_from_root('tests', 'hello_world' + suffix)] + args)
        if args[-1] == '/dev/null':
          print('(no output)')
          continue
        syms = Building.llvm_nm(target)
        assert 'main' in syms.defs
        if self.is_wasm_backend():
          # wasm backend will also have '__original_main' or such
          assert len(syms.defs) == 2
        else:
          assert len(syms.defs) == 1
        if target == 'js': # make sure emcc can recognize the target as a bitcode file
          shutil.move(target, target + '.bc')
          target += '.bc'
        run_process([PYTHON, compiler, target, '-o', target + '.js'])
        self.assertContained('hello, world!', run_js(target + '.js'))

  def test_emcc_3(self):
    for compiler in [EMCC, EMXX]:
      suffix = '.c' if compiler == EMCC else '.cpp'
      os.chdir(self.get_dir())
      self.clear()

      # handle singleton archives
      run_process([PYTHON, compiler, path_from_root('tests', 'hello_world' + suffix), '-o', 'a.bc'])
      run_process([LLVM_AR, 'r', 'a.a', 'a.bc'], stdout=PIPE, stderr=PIPE)
      run_process([PYTHON, compiler, 'a.a'])
      self.assertContained('hello, world!', run_js('a.out.js'))

      if not self.is_wasm_backend():
        # emcc src.ll ==> generates .js
        self.clear()
        run_process([PYTHON, compiler, path_from_root('tests', 'hello_world.ll')])
        self.assertContained('hello, world!', run_js('a.out.js'))

      # emcc [..] -o [path] ==> should work with absolute paths
      for path in [os.path.abspath(os.path.join('..', 'file1.js')), os.path.join('b_dir', 'file2.js')]:
        print(path)
        os.chdir(self.get_dir())
        self.clear()
        print(os.listdir(os.getcwd()))
        os.makedirs('a_dir')
        os.chdir('a_dir')
        os.makedirs('b_dir')
        # use single file so we don't have more files to clean up
        run_process([PYTHON, compiler, path_from_root('tests', 'hello_world' + suffix), '-o', path, '-s', 'SINGLE_FILE=1'])
        last = os.getcwd()
        os.chdir(os.path.dirname(path))
        self.assertContained('hello, world!', run_js(os.path.basename(path)))
        os.chdir(last)
        try_delete(path)

  def test_emcc_4(self):
    for compiler in [EMCC, EMXX]:
      # Optimization: emcc src.cpp -o something.js [-Ox]. -O0 is the same as not specifying any optimization setting
      for params, opt_level, bc_params, closure, has_malloc in [ # bc params are used after compiling to bitcode
        (['-o', 'something.js'],                          0, None, 0, 1),
        (['-o', 'something.js', '-O0'],                   0, None, 0, 0),
        (['-o', 'something.js', '-O1'],                   1, None, 0, 0),
        (['-o', 'something.js', '-O1', '-g'],             1, None, 0, 0), # no closure since debug
        (['-o', 'something.js', '-O2'],                   2, None, 0, 1),
        (['-o', 'something.js', '-O2', '-g'],             2, None, 0, 0),
        (['-o', 'something.js', '-Os'],                   2, None, 0, 1),
        (['-o', 'something.js', '-O3'],                   3, None, 0, 1),
        # and, test compiling to bitcode first
        (['-o', 'something.bc'], 0, [],      0, 0),
        (['-o', 'something.bc', '-O0'], 0, [], 0, 0),
        (['-o', 'something.bc', '-O1'], 1, ['-O1'], 0, 0),
        (['-o', 'something.bc', '-O2'], 2, ['-O2'], 0, 0),
        (['-o', 'something.bc', '-O3'], 3, ['-O3'], 0, 0),
        (['-O1', '-o', 'something.bc'], 1, [], 0, 0),
        # non-wasm
        (['-s', 'WASM=0', '-o', 'something.js'],                          0, None, 0, 1),
        (['-s', 'WASM=0', '-o', 'something.js', '-O0'],                   0, None, 0, 0),
        (['-s', 'WASM=0', '-o', 'something.js', '-O1'],                   1, None, 0, 0),
        (['-s', 'WASM=0', '-o', 'something.js', '-O1', '-g'],             1, None, 0, 0), # no closure since debug
        (['-s', 'WASM=0', '-o', 'something.js', '-O2'],                   2, None, 0, 1),
        (['-s', 'WASM=0', '-o', 'something.js', '-O2', '-g'],             2, None, 0, 0),
        (['-s', 'WASM=0', '-o', 'something.js', '-Os'],                   2, None, 0, 1),
        (['-s', 'WASM=0', '-o', 'something.js', '-O3'],                   3, None, 0, 1),
        # and, test compiling to bitcode first
        (['-s', 'WASM=0', '-o', 'something.bc'],        0, ['-s', 'WASM=0'],        0, 0),
        (['-s', 'WASM=0', '-o', 'something.bc', '-O0'], 0, ['-s', 'WASM=0'],        0, 0),
        (['-s', 'WASM=0', '-o', 'something.bc', '-O1'], 1, ['-s', 'WASM=0', '-O1'], 0, 0),
        (['-s', 'WASM=0', '-o', 'something.bc', '-O2'], 2, ['-s', 'WASM=0', '-O2'], 0, 0),
        (['-s', 'WASM=0', '-o', 'something.bc', '-O3'], 3, ['-s', 'WASM=0', '-O3'], 0, 0),
        (['-s', 'WASM=0', '-O1', '-o', 'something.bc'], 1, ['-s', 'WASM=0'],        0, 0),
      ]:
        if 'WASM=0' in params and self.is_wasm_backend():
          continue
        print(params, opt_level, bc_params, closure, has_malloc)
        self.clear()
        keep_debug = '-g' in params
        args = [PYTHON, compiler, path_from_root('tests', 'hello_world_loop' + ('_malloc' if has_malloc else '') + '.cpp')] + params
        print('..', args)
        output = run_process(args, stdout=PIPE, stderr=PIPE)
        assert len(output.stdout) == 0, output.stdout
        if bc_params is not None:
          self.assertExists('something.bc', output.stderr)
          bc_args = [PYTHON, compiler, 'something.bc', '-o', 'something.js'] + bc_params
          print('....', bc_args)
          output = run_process(bc_args, stdout=PIPE, stderr=PIPE)
        self.assertExists('something.js', output.stderr)
        self.assertContained('hello, world!', run_js('something.js'))

        # Verify optimization level etc. in the generated code
        # XXX these are quite sensitive, and will need updating when code generation changes
        generated = open('something.js').read()
        main = self.get_func(generated, '_main') if 'function _main' in generated else generated
        assert 'new Uint16Array' in generated and 'new Uint32Array' in generated, 'typed arrays 2 should be used by default'
        assert 'SAFE_HEAP' not in generated, 'safe heap should not be used by default'
        assert ': while(' not in main, 'when relooping we also js-optimize, so there should be no labelled whiles'
        if closure:
          if opt_level == 0:
            assert '._main =' in generated, 'closure compiler should have been run'
          elif opt_level >= 1:
            assert '._main=' in generated, 'closure compiler should have been run (and output should be minified)'
        else:
          # closure has not been run, we can do some additional checks. TODO: figure out how to do these even with closure
          assert '._main = ' not in generated, 'closure compiler should not have been run'
          if keep_debug:
            assert ('switch (label)' in generated or 'switch (label | 0)' in generated) == (opt_level <= 0), 'relooping should be in opt >= 1'
            assert ('assert(STACKTOP < STACK_MAX' in generated) == (opt_level == 0), 'assertions should be in opt == 0'
          if 'WASM=0' in params:
            if opt_level >= 2 and '-g' in params:
              assert re.search(r'HEAP8\[\$?\w+ ?\+ ?\(+\$?\w+ ?', generated) or re.search(r'HEAP8\[HEAP32\[', generated) or re.search(r'[i$]\d+ & ~\(1 << [i$]\d+\)', generated), 'eliminator should create compound expressions, and fewer one-time vars' # also in -O1, but easier to test in -O2
            looks_unminified = ' = {}' in generated and ' = []' in generated
            looks_minified = '={}' in generated and '=[]' and ';var' in generated
            assert not (looks_minified and looks_unminified)
            if opt_level == 0 or '-g' in params:
              assert looks_unminified
            elif opt_level >= 2:
              assert looks_minified

  @no_wasm_backend('tests for asmjs optimzer')
  def test_emcc_5(self):
    for compiler in [EMCC, EMXX]:
      # asm.js optimization levels
      for params, test, text in [
        (['-O2'], lambda generated: 'function addRunDependency' in generated, 'shell has unminified utilities'),
        (['-O2', '--closure', '1'], lambda generated: 'function addRunDependency' not in generated and ';function' in generated, 'closure minifies the shell, removes whitespace'),
        (['-O2', '--closure', '1', '-g1'], lambda generated: 'function addRunDependency' not in generated and ';function' not in generated, 'closure minifies the shell, -g1 makes it keep whitespace'),
        (['-O2'], lambda generated: 'var b=0' in generated and 'function _main' not in generated, 'registerize/minify is run by default in -O2'),
        (['-O2', '--minify', '0'], lambda generated: 'var b = 0' in generated and 'function _main' not in generated, 'minify is cancelled, but not registerize'),
        (['-O2', '--js-opts', '0'], lambda generated: 'var b=0' not in generated and 'var b = 0' not in generated and 'function _main' in generated, 'js opts are cancelled'),
        (['-O2', '-g'], lambda generated: 'var b=0' not in generated and 'var b = 0' not in generated and 'function _main' in generated, 'registerize/minify is cancelled by -g'),
        (['-O2', '-g0'], lambda generated: 'var b=0' in generated and 'function _main' not in generated, 'registerize/minify is run by default in -O2 -g0'),
        (['-O2', '-g1'], lambda generated: 'var b = 0' in generated and 'function _main' not in generated, 'compress is cancelled by -g1'),
        (['-O2', '-g2'], lambda generated: ('var b = 0' in generated or 'var i1 = 0' in generated) and 'function _main' in generated, 'minify is cancelled by -g2'),
        (['-O2', '-g3'], lambda generated: 'var b=0' not in generated and 'var b = 0' not in generated and 'function _main' in generated, 'registerize is cancelled by -g3'),
        (['-O2', '--profiling'], lambda generated: ('var b = 0' in generated or 'var i1 = 0' in generated) and 'function _main' in generated, 'similar to -g2'),
        (['-O2', '-profiling'], lambda generated: ('var b = 0' in generated or 'var i1 = 0' in generated) and 'function _main' in generated, 'similar to -g2'),
        (['-O2', '--profiling-funcs'], lambda generated: 'var b=0' in generated and '"use asm";var a=' in generated and 'function _main' in generated, 'very minified, but retain function names'),
        (['-O2', '-profiling-funcs'], lambda generated: 'var b=0' in generated and '"use asm";var a=' in generated and 'function _main' in generated, 'very minified, but retain function names'),
        (['-O2'], lambda generated: 'var b=0' in generated and '"use asm";var a=' in generated and 'function _main' not in generated, 'very minified, no function names'),
        # (['-O2', '-g4'], lambda generated: 'var b=0' not in generated and 'var b = 0' not in generated and 'function _main' in generated, 'same as -g3 for now'),
        (['-s', 'INLINING_LIMIT=0'], lambda generated: 'function _dump' in generated, 'no inlining without opts'),
        ([], lambda generated: 'Module["_dump"]' not in generated, 'dump is not exported by default'),
        (['-s', 'EXPORTED_FUNCTIONS=["_main", "_dump"]'], lambda generated: 'asm["_dump"];' in generated, 'dump is now exported'),
        (['--llvm-opts', '1'], lambda generated: '_puts(' in generated, 'llvm opts requested'),
        ([], lambda generated: '// Sometimes an existing Module' in generated, 'without opts, comments in shell code'),
        (['-O2'], lambda generated: '// Sometimes an existing Module' not in generated, 'with opts, no comments in shell code'),
        (['-O2', '-g2'], lambda generated: '// Sometimes an existing Module' not in generated, 'with -g2, no comments in shell code'),
        (['-O2', '-g3'], lambda generated: '// Sometimes an existing Module' in generated, 'with -g3, yes comments in shell code'),
      ]:
        print(params, text)
        self.clear()
        run_process([PYTHON, compiler, path_from_root('tests', 'hello_world_loop.cpp'), '-o', 'a.out.js', '-s', 'WASM=0'] + params)
        self.assertContained('hello, world!', run_js('a.out.js'))
        assert test(open('a.out.js').read()), text

  def test_multiple_sources(self):
    # Compiling two sources at a time should work.
    cmd = [PYTHON, EMCC, '-c', path_from_root('tests', 'twopart_main.cpp'), path_from_root('tests', 'twopart_side.cpp')]
    run_process(cmd)

    # Object files should be generated by default in the current working
    # directory, and not alongside the sources.
    self.assertExists('twopart_main.o')
    self.assertExists('twopart_side.o')
    self.assertNotExists(path_from_root('tests', 'twopart_main.o'))
    self.assertNotExists(path_from_root('tests', 'twopart_side.o'))

    # But it is an error if '-o' is also specified.
    self.clear()
    err = self.expect_fail(cmd + ['-o', 'out.o'])

    self.assertContained('cannot specify -o with -c/-S and multiple source files', err)
    self.assertNotExists('twopart_main.o')
    self.assertNotExists('twopart_side.o')
    self.assertNotExists(path_from_root('tests', 'twopart_main.o'))
    self.assertNotExists(path_from_root('tests', 'twopart_side.o'))

  def test_combining_object_files(self):
    # Compiling two source files into a final JS.
    run_process([PYTHON, EMCC, path_from_root('tests', 'twopart_main.cpp'), path_from_root('tests', 'twopart_side.cpp')])
    self.assertContained('side got: hello from main, over', run_js('a.out.js'))

    # Compiling two files with -c will generate separate object files
    self.clear()
    run_process([PYTHON, EMCC, path_from_root('tests', 'twopart_main.cpp'), path_from_root('tests', 'twopart_side.cpp'), '-c'])
    self.assertExists('twopart_main.o')
    self.assertExists('twopart_side.o')

    # Compiling one of them alone is expected to fail
    err = self.expect_fail([PYTHON, EMCC, 'twopart_main.o'])
    self.assertContained('undefined symbol: _Z7theFuncPKc', err)

    # Combining both object files into js should work
    run_process([PYTHON, EMCC, 'twopart_main.o', 'twopart_side.o'])
    self.assertContained('side got: hello from main, over', run_js('a.out.js'))

    # Combining object files into another object should also work
    try_delete('a.out.js')
    run_process([PYTHON, EMCC, 'twopart_main.o', 'twopart_side.o', '-o', 'combined.o'])
    syms = Building.llvm_nm('combined.o')
    assert len(syms.defs) in (2, 3) and 'main' in syms.defs, 'Should be two functions (and in the wasm backend, also __original_main)'
    run_process([PYTHON, EMCC, 'combined.o', '-o', 'combined.o.js'])
    self.assertExists('combined.o.js')
    self.assertContained('side got: hello from main, over', run_js('combined.o.js'))

  def test_js_transform(self):
    with open('t.py', 'w') as f:
      f.write('''
import sys
f = open(sys.argv[1], 'a')
f.write('transformed!')
f.close()
''')

    run_process([PYTHON, EMCC, path_from_root('tests', 'hello_world.c'), '--js-transform', '%s t.py' % (PYTHON)])
    self.assertIn('transformed!', open('a.out.js').read())

  @no_wasm_backend("wasm backend alwasy embedds memory")
  def test_js_mem_file(self):
    for opts in [0, 1, 2, 3]:
      print('mem init in', opts)
      self.clear()
      run_process([PYTHON, EMCC, path_from_root('tests', 'hello_world.c'), '-s', 'WASM=0', '-O' + str(opts)])
      if opts >= 2:
        self.assertExists('a.out.js.mem')
      else:
        self.assertNotExists('a.out.js.mem')

  def test_emcc_asm_v_wasm(self):
    for opts in ([], ['-O1'], ['-O2'], ['-O3']):
      print('opts', opts)
      for mode in ([], ['-s', 'WASM=0']):
        self.clear()
        wasm = '=0' not in str(mode)
        print('  mode', mode, 'wasm?', wasm)
        run_process([PYTHON, EMCC, path_from_root('tests', 'hello_world.c')] + opts + mode)
        self.assertExists('a.out.js')
        if wasm:
          self.assertExists('a.out.wasm')
        for engine in JS_ENGINES:
          print('    engine', engine)
          out = run_js('a.out.js', engine=engine, stderr=PIPE, full_output=True)
          self.assertContained('hello, world!', out)
          if not wasm and engine == SPIDERMONKEY_ENGINE:
            self.validate_asmjs(out)
        if not wasm and not self.is_wasm_backend():
          src = open('a.out.js').read()
          if opts == []:
            assert 'almost asm' in src
          else:
            assert 'use asm' in src

  def test_emcc_cflags(self):
    output = run_process([PYTHON, EMCC, '--cflags'], stdout=PIPE)
    flags = output.stdout.strip()
    self.assertContained(' '.join(Building.doublequote_spaces(shared.emsdk_cflags())), flags)
    # check they work
    cmd = [CLANG, path_from_root('tests', 'hello_world.cpp')] + shlex.split(flags.replace('\\', '\\\\')) + ['-c', '-emit-llvm', '-o', 'a.bc']
    run_process(cmd)
    run_process([PYTHON, EMCC, 'a.bc'])
    self.assertContained('hello, world!', run_js('a.out.js'))

  def test_emcc_print_search_dirs(self):
    result = run_process([PYTHON, EMCC, '-print-search-dirs'], stdout=PIPE, stderr=PIPE)
    self.assertContained(['programs: =', 'libraries: ='], result.stdout, check_all=True)

  def test_emar_em_config_flag(self):
    # Test that the --em-config flag is accepted but not passed down do llvm-ar.
    # We expand this in case the EM_CONFIG is ~/.emscripten (default)
    config = os.path.expanduser(shared.EM_CONFIG)
    proc = run_process([PYTHON, EMAR, '--em-config', config, '-version'], stdout=PIPE, stderr=PIPE)
    self.assertEqual(proc.stderr, "")
    self.assertContained('LLVM', proc.stdout)

  def test_emsize(self):
    with open(path_from_root('tests', 'other', 'test_emsize.out')) as expected_output:
      expected = expected_output.read()
      cmd = [PYTHON, path_from_root('emsize.py'),
             path_from_root('tests', 'other', 'test_emsize.js')]
      for command in [cmd, cmd + ['-format=sysv']]:
        output = run_process(cmd, stdout=PIPE).stdout
        self.assertContained(expected, output)

  def test_cmake(self):
    # Test all supported generators.
    if WINDOWS:
      generators = ['MinGW Makefiles', 'NMake Makefiles']
    else:
      generators = ['Unix Makefiles', 'Ninja', 'Eclipse CDT4 - Ninja']

    def nmake_detect_error(configuration):
      if Building.which(configuration['build'][0]):
        return None
      else:
        return 'Skipping NMake test for CMake support, since nmake was not found in PATH. Run this test in Visual Studio command prompt to easily access nmake.'

    def check_makefile(dirname):
      self.assertExists(dirname + '/Makefile', 'CMake call did not produce a Makefile!')

    configurations = {'MinGW Makefiles'     : {'prebuild': check_makefile, # noqa
                                               'build'   : ['mingw32-make'], # noqa
                      },
                      'NMake Makefiles'     : {'detect'  : nmake_detect_error, # noqa
                                               'prebuild': check_makefile, # noqa
                                               'build'   : ['nmake', '/NOLOGO'], # noqa
                      },
                      'Unix Makefiles'      : {'prebuild': check_makefile, # noqa
                                               'build'   : ['make'], # noqa
                      },
                      'Ninja'               : {'build'   : ['ninja'], # noqa
                      },
                      'Eclipse CDT4 - Ninja': {'build'   : ['ninja'], # noqa
                      }
    }

    if WINDOWS:
      emconfigure = path_from_root('emconfigure.bat')
    else:
      emconfigure = path_from_root('emconfigure')

    for generator in generators:
      conf = configurations[generator]

      make = conf['build']
      detector = conf.get('detect')
      prebuild = conf.get('prebuild')

      if detector:
        error = detector(conf)
      elif len(make) == 1 and not Building.which(make[0]):
        # Use simple test if applicable
        error = 'Skipping %s test for CMake support, since it could not be detected.' % generator
      else:
        error = None

      if error:
        print(error)
        continue

      # ('directory to the test', 'output filename', ['extra args to pass to
      # CMake']) Testing all combinations would be too much work and the test
      # would take 10 minutes+ to finish (CMake feature detection is slow), so
      # combine multiple features into one to try to cover as much as possible
      # while still keeping this test in sensible time limit.
      cases = [
        ('target_js',      'test_cmake.js',         ['-DCMAKE_BUILD_TYPE=Debug']),
        ('target_html',    'hello_world_gles.html', ['-DCMAKE_BUILD_TYPE=Release']),
        ('target_library', 'libtest_cmake.a',       ['-DCMAKE_BUILD_TYPE=MinSizeRel']),
        ('target_library', 'libtest_cmake.a',       ['-DCMAKE_BUILD_TYPE=RelWithDebInfo', '-DCPP_LIBRARY_TYPE=STATIC']),
        ('stdproperty',    'helloworld.js',         [])
      ]
      for test_dir, output_file, cmake_args in cases:
        cmakelistsdir = path_from_root('tests', 'cmake', test_dir)
        with temp_directory(self.get_dir()) as tempdirname:
          # Run Cmake
          cmd = [emconfigure, 'cmake'] + cmake_args + ['-G', generator, cmakelistsdir]

          env = os.environ.copy()
          # https://github.com/emscripten-core/emscripten/pull/5145: Check that CMake works even if EMCC_SKIP_SANITY_CHECK=1 is passed.
          if test_dir == 'target_html':
            env['EMCC_SKIP_SANITY_CHECK'] = '1'
          print(str(cmd))
          ret = run_process(cmd, env=env, stdout=None if EM_BUILD_VERBOSE >= 2 else PIPE, stderr=None if EM_BUILD_VERBOSE >= 1 else PIPE)
          if ret.stderr is not None and len(ret.stderr.strip()):
            print(ret.stderr) # If there were any errors, print them directly to console for diagnostics.
          if ret.stderr is not None and 'error' in ret.stderr.lower():
            print('Failed command: ' + ' '.join(cmd))
            print('Result:\n' + ret.stderr)
            self.fail('cmake call failed!')

          if prebuild:
            prebuild(tempdirname)

          # Build
          cmd = make
          if EM_BUILD_VERBOSE >= 3 and 'Ninja' not in generator:
            cmd += ['VERBOSE=1']
          ret = run_process(cmd, stdout=None if EM_BUILD_VERBOSE >= 2 else PIPE)
          if ret.stderr is not None and len(ret.stderr.strip()):
            print(ret.stderr) # If there were any errors, print them directly to console for diagnostics.
          if ret.stdout is not None and 'error' in ret.stdout.lower() and '0 error(s)' not in ret.stdout.lower():
            print('Failed command: ' + ' '.join(cmd))
            print('Result:\n' + ret.stdout)
            self.fail('make failed!')
          self.assertExists(tempdirname + '/' + output_file, 'Building a cmake-generated Makefile failed to produce an output file %s!' % tempdirname + '/' + output_file)

          # Run through node, if CMake produced a .js file.
          if output_file.endswith('.js'):
            ret = run_process(NODE_JS + [tempdirname + '/' + output_file], stdout=PIPE).stdout
            self.assertTextDataIdentical(open(cmakelistsdir + '/out.txt').read().strip(), ret.strip())

  # Test that the various CMAKE_xxx_COMPILE_FEATURES that are advertised for the Emscripten toolchain match with the actual language features that Clang supports.
  # If we update LLVM version and this test fails, copy over the new advertised features from Clang and place them to cmake/Modules/Platform/Emscripten.cmake.
  @no_windows('Skipped on Windows because CMake does not configure native Clang builds well on Windows.')
  def test_cmake_compile_features(self):
    with temp_directory(self.get_dir()):
      cmd = ['cmake', '-DCMAKE_C_COMPILER=' + CLANG_CC, '-DCMAKE_CXX_COMPILER=' + CLANG_CPP, path_from_root('tests', 'cmake', 'stdproperty')]
      print(str(cmd))
      native_features = run_process(cmd, stdout=PIPE).stdout

    if WINDOWS:
      emconfigure = path_from_root('emcmake.bat')
    else:
      emconfigure = path_from_root('emcmake')

    with temp_directory(self.get_dir()):
      cmd = [emconfigure, 'cmake', path_from_root('tests', 'cmake', 'stdproperty')]
      print(str(cmd))
      emscripten_features = run_process(cmd, stdout=PIPE).stdout

    native_features = '\n'.join([x for x in native_features.split('\n') if '***' in x])
    emscripten_features = '\n'.join([x for x in emscripten_features.split('\n') if '***' in x])
    self.assertTextDataIdentical(native_features, emscripten_features)

  # Tests that it's possible to pass C++11 or GNU++11 build modes to CMake by building code that needs C++11 (embind)
  def test_cmake_with_embind_cpp11_mode(self):
    for args in [[], ['-DNO_GNU_EXTENSIONS=1']]:
      with temp_directory(self.get_dir()) as tempdirname:
        configure = [path_from_root('emcmake.bat' if WINDOWS else 'emcmake'), 'cmake', path_from_root('tests', 'cmake', 'cmake_with_emval')] + args
        print(str(configure))
        run_process(configure)
        build = ['cmake', '--build', '.']
        print(str(build))
        run_process(build)

        ret = run_process(NODE_JS + [os.path.join(tempdirname, 'cpp_with_emscripten_val.js')], stdout=PIPE).stdout.strip()
        if '-DNO_GNU_EXTENSIONS=1' in args:
          self.assertTextDataIdentical('Hello! __STRICT_ANSI__: 1, __cplusplus: 201103', ret)
        else:
          self.assertTextDataIdentical('Hello! __STRICT_ANSI__: 0, __cplusplus: 201103', ret)

  # Tests that the Emscripten CMake toolchain option
  # -DEMSCRIPTEN_GENERATE_BITCODE_STATIC_LIBRARIES=ON works.
  def test_cmake_bitcode_static_libraries(self):
    if WINDOWS:
      emcmake = path_from_root('emcmake.bat')
    else:
      emcmake = path_from_root('emcmake')

    # Test that building static libraries by default generates UNIX archives (.a, with the emar tool)
    self.clear()
    run_process([emcmake, 'cmake', path_from_root('tests', 'cmake', 'static_lib')])
    run_process([Building.which('cmake'), '--build', '.'])
    assert Building.is_ar('libstatic_lib.a')
    run_process([PYTHON, EMAR, 'x', 'libstatic_lib.a'])
    found = False # hashing makes the object name random
    for x in os.listdir('.'):
      if x.endswith('.o'):
        found = True
        if self.is_wasm_backend():
          assert Building.is_wasm(x)
        else:
          assert Building.is_bitcode(x)
    assert found

    # Test that passing the -DEMSCRIPTEN_GENERATE_BITCODE_STATIC_LIBRARIES=ON
    # directive causes CMake to generate LLVM bitcode files as static libraries
    # (.bc)
    self.clear()
    run_process([emcmake, 'cmake', '-DEMSCRIPTEN_GENERATE_BITCODE_STATIC_LIBRARIES=ON', path_from_root('tests', 'cmake', 'static_lib')])
    run_process([Building.which('cmake'), '--build', '.'])
    if self.is_wasm_backend():
      assert Building.is_wasm('libstatic_lib.bc')
    else:
      assert Building.is_bitcode('libstatic_lib.bc')
    assert not Building.is_ar('libstatic_lib.bc')

    # Test that one is able to fake custom suffixes for static libraries.
    # (sometimes projects want to emulate stuff, and do weird things like files
    # with ".so" suffix which are in fact either ar archives or bitcode files)
    self.clear()
    run_process([emcmake, 'cmake', '-DSET_FAKE_SUFFIX_IN_PROJECT=1', path_from_root('tests', 'cmake', 'static_lib')])
    run_process([Building.which('cmake'), '--build', '.'])
    assert Building.is_ar('myprefix_static_lib.somecustomsuffix')

  # Tests that the CMake variable EMSCRIPTEN_VERSION is properly provided to user CMake scripts
  def test_cmake_emscripten_version(self):
    if WINDOWS:
      emcmake = path_from_root('emcmake.bat')
    else:
      emcmake = path_from_root('emcmake')

    run_process([emcmake, 'cmake', path_from_root('tests', 'cmake', 'emscripten_version')])

  def test_system_include_paths(self):
    # Verify that all default include paths are within `emscripten/system`

    def verify_includes(stderr):
      self.assertContained('<...> search starts here:', stderr)
      assert stderr.count('End of search list.') == 1, stderr
      start = stderr.index('<...> search starts here:')
      end = stderr.index('End of search list.')
      includes = stderr[start:end]
      includes = [i.strip() for i in includes.splitlines()[1:-1]]
      for i in includes:
        self.assertContained(path_from_root('system'), i)

    err = run_process([PYTHON, EMCC, path_from_root('tests', 'hello_world.c'), '-v'], stderr=PIPE).stderr
    verify_includes(err)
    err = run_process([PYTHON, EMXX, path_from_root('tests', 'hello_world.cpp'), '-v'], stderr=PIPE).stderr
    verify_includes(err)

  def test_failure_error_code(self):
    for compiler in [EMCC, EMXX]:
      # Test that if one file is missing from the build, then emcc shouldn't succeed, and shouldn't produce an output file.
      self.expect_fail([PYTHON, compiler, path_from_root('tests', 'hello_world.c'), 'this_file_is_missing.c', '-o', 'out.js'])
      self.assertFalse(os.path.exists('out.js'))

  def test_use_cxx(self):
    create_test_file('empty_file', ' ')
    dash_xc = run_process([PYTHON, EMCC, '-v', '-xc', 'empty_file'], stderr=PIPE).stderr
    self.assertNotContained('-std=c++03', dash_xc)
    dash_xcpp = run_process([PYTHON, EMCC, '-v', '-xc++', 'empty_file'], stderr=PIPE).stderr
    self.assertContained('-std=c++03', dash_xcpp)

  def test_cxx03(self):
    for compiler in [EMCC, EMXX]:
      run_process([PYTHON, compiler, path_from_root('tests', 'hello_cxx03.cpp')])

  def test_cxx11(self):
    for std in ['-std=c++11', '--std=c++11']:
      for compiler in [EMCC, EMXX]:
        run_process([PYTHON, compiler, std, path_from_root('tests', 'hello_cxx11.cpp')])

  # Regression test for issue #4522: Incorrect CC vs CXX detection
  def test_incorrect_c_detection(self):
    create_test_file('test.c', 'foo\n')
    for compiler in [EMCC, EMXX]:
      run_process([PYTHON, compiler, '--bind', '--embed-file', 'test.c', path_from_root('tests', 'hello_world.cpp')])

  def test_odd_suffixes(self):
    for suffix in ['CPP', 'c++', 'C++', 'cxx', 'CXX', 'cc', 'CC', 'i', 'ii']:
      if self.is_wasm_backend() and suffix == 'ii':
        # wasm backend treats .i and .ii specially and considers them already
        # pre-processed.  Because if this is strips all the -D command line
        # flags, including the __EMSCRIPTEN__ define, which makes this fail
        # to compile since libcxx/__config depends in __EMSCRIPTEN__.
        continue
      self.clear()
      print(suffix)
      shutil.copyfile(path_from_root('tests', 'hello_world.c'), 'test.' + suffix)
      run_process([PYTHON, EMCC, self.in_dir('test.' + suffix)])
      self.assertContained('hello, world!', run_js('a.out.js'))

    for suffix in ['lo']:
      self.clear()
      print(suffix)
      run_process([PYTHON, EMCC, path_from_root('tests', 'hello_world.c'), '-o', 'binary.' + suffix])
      run_process([PYTHON, EMCC, 'binary.' + suffix])
      self.assertContained('hello, world!', run_js('a.out.js'))

  @no_wasm_backend('asm.js minification')
  def test_asm_minify(self):
    def test(args):
      run_process([PYTHON, EMCC, path_from_root('tests', 'hello_world_loop_malloc.cpp'), '-s', 'WASM=0'] + args)
      self.assertContained('hello, world!', run_js('a.out.js'))
      return open('a.out.js').read()

    src = test([])
    assert 'function _malloc' in src

    src = test(['-O2', '-s', 'ASM_JS=1'])
    normal_size = len(src)
    print('normal', normal_size)
    assert 'function _malloc' not in src

    src = test(['-O2', '-s', 'ASM_JS=1', '--minify', '0'])
    unminified_size = len(src)
    print('unminified', unminified_size)
    assert unminified_size > normal_size
    assert 'function _malloc' not in src

    src = test(['-O2', '-s', 'ASM_JS=1', '-g'])
    debug_size = len(src)
    print('debug', debug_size)
    assert debug_size > unminified_size
    assert 'function _malloc' in src

  @no_wasm_backend('tests fastcomp extra assertions for function pointer errors - do we need these?')
  def test_dangerous_func_cast(self):
    src = r'''
      #include <stdio.h>
      typedef void (*voidfunc)();
      int my_func() {
        printf("my func\n");
        return 10;
      }
      int main(int argc, char **argv) {
        voidfunc fps[10];
        for (int i = 0; i < 10; i++)
          fps[i] = (i == argc) ? (void (*)())my_func : NULL;
        fps[2 * (argc-1) + 1]();
        return 0;
      }
    '''
    create_test_file('src.c', src)

    def test(args, expected):
      print(args, expected)
      run_process([PYTHON, EMCC, 'src.c'] + args, stderr=PIPE)
      self.assertContained(expected, run_js('a.out.js', stderr=PIPE, full_output=True, assert_returncode=None))
      if self.is_wasm_backend():
        return
      print('in asm.js')
      run_process([PYTHON, EMCC, 'src.c', '-s', 'WASM=0'] + args, stderr=PIPE)
      self.assertContained(expected, run_js('a.out.js', stderr=PIPE, full_output=True, assert_returncode=None))
      # TODO: emulation function support in wasm is imperfect
      print('with emulated function pointers in asm.js')
      run_process([PYTHON, EMCC, '-s', 'WASM=0', 'src.c', '-s', 'ASSERTIONS=1'] + args + ['-s', 'EMULATED_FUNCTION_POINTERS=1'], stderr=PIPE)
      out = run_js('a.out.js', stderr=PIPE, full_output=True, assert_returncode=None)
      self.assertContained(expected, out)

    # fastcomp. all asm, so it can't just work with wrong sigs. but,
    # ASSERTIONS=2 gives much better info to debug
    # Case 1: No useful info, but does mention ASSERTIONS
    test(['-O1'], 'ASSERTIONS')
    # Case 2: Some useful text
    test(['-O1', '-s', 'ASSERTIONS=1'], [
        'Invalid function pointer',
        "called with signature 'v'. Perhaps this is an invalid value",
        'Build with ASSERTIONS=2 for more info'
    ])
    # Case 3: actually useful identity of the bad pointer, with comparisons to
    # what it would be in other types/tables
    test(['-O1', '-s', 'ASSERTIONS=2'], [
        'Invalid function pointer',
        "called with signature 'v'. Perhaps this is an invalid value",
        'This pointer might make sense in another type signature:',
        'Invalid function pointer',
        "called with signature 'v'. Perhaps this is an invalid value",
        "i: asm['_my_func']"
    ])
    # Case 4: emulate so it works
    test(['-O1', '-s', 'EMULATE_FUNCTION_POINTER_CASTS=1'], 'my func\n')

  @no_wasm_backend('uses EMULATED_FUNCTION_POINTERS')
  def test_emulate_function_pointer_casts_assertions_2(self):
    # check empty tables work with assertions 2 in this mode (#6554)
    run_process([PYTHON, EMCC, path_from_root('tests', 'hello_world.c'), '-s', 'EMULATED_FUNCTION_POINTERS=1', '-s', 'ASSERTIONS=2'])

  def test_wl_linkflags(self):
    # Test path -L and -l via -Wl, arguments and -Wl, response files
    create_test_file('main.cpp', '''
      extern "C" void printey();
      int main() {
        printey();
        return 0;
      }
    ''')
    create_test_file('libfile.cpp', '''
      #include <stdio.h>
      extern "C" void printey() {
        printf("hello from lib\\n");
      }
    ''')
    create_test_file('linkflags.txt', '''
    -L.
    -lfoo
    ''')
    run_process([PYTHON, EMCC, '-o', 'libfile.o', 'libfile.cpp'])
    run_process([PYTHON, EMAR, 'cr', 'libfoo.a', 'libfile.o'])
    run_process([PYTHON, EMCC, 'main.cpp', '-L.', '-lfoo'])
    run_process([PYTHON, EMCC, 'main.cpp', '-Wl,-L.', '-Wl,-lfoo'])
    run_process([PYTHON, EMCC, 'main.cpp', '-Wl,@linkflags.txt'])

  def test_l_link(self):
    # Linking with -lLIBNAME and -L/DIRNAME should work, also should work with spaces
    create_test_file('main.cpp', '''
      extern void printey();
      int main() {
        printey();
        return 0;
      }
    ''')
    create_test_file('libfile.cpp', '''
      #include <stdio.h>
      void printey() {
        printf("hello from lib\\n");
      }
    ''')

    try:
      os.makedirs('libdir')
    except OSError:
      pass

    libfile = self.in_dir('libdir', 'libfile.so')
    aout = 'a.out.js'

    def build(path, args):
      run_process([PYTHON, EMCC, path] + args)

    # Test linking the library built here by emcc
    build('libfile.cpp', ['-c'])
    shutil.move('libfile.o', libfile)
    build('main.cpp', ['-L' + 'libdir', '-lfile'])

    self.assertContained('hello from lib', run_js(aout))

    # Also test execution with `-l c` and space-separated library linking syntax
    os.remove(aout)
    build('libfile.cpp', ['-c', '-l', 'c'])
    shutil.move('libfile.o', libfile)
    build('main.cpp', ['-L', 'libdir', '-l', 'file'])

    self.assertContained('hello from lib', run_js(aout))

    assert not os.path.exists('a.out') and not os.path.exists('a.exe'), 'Must not leave unneeded linker stubs'

  def test_commons_link(self):
    create_test_file('a.h', r'''
#if !defined(A_H)
#define A_H
extern int foo[8];
#endif
''')
    create_test_file('a.c', r'''
#include "a.h"
int foo[8];
''')
    create_test_file('main.c', r'''
#include <stdio.h>
#include "a.h"

int main() {
    printf("|%d|\n", foo[0]);
    return 0;
}
''')

    run_process([PYTHON, EMCC, '-o', 'a.o', 'a.c'])
    run_process([PYTHON, EMAR, 'rv', 'library.a', 'a.o'])
    run_process([PYTHON, EMCC, '-o', 'main.o', 'main.c'])
    run_process([PYTHON, EMCC, '-o', 'a.js', 'main.o', 'library.a'])
    self.assertContained('|0|', run_js('a.js'))

  @parameterized({
    'expand_symlinks': [[]],
    'no-canonical-prefixes': [['-no-canonical-prefixes']],
  })
  @no_windows('Windows does not support symlinks')
  def test_symlink_points_to_bad_suffix(self, flags):
    """Tests compiling a symlink where foobar.c points to foobar.xxx.

    In this case, we should always successfully compile the code."""
    create_test_file('foobar.xxx', 'int main(){ return 0; }')
    os.symlink('foobar.xxx', 'foobar.c')
    run_process([PYTHON, EMCC, 'foobar.c', '-o', 'foobar.bc'] + flags)

  @parameterized({
    'expand_symlinks': ([], True),
    'no-canonical-prefixes': (['-no-canonical-prefixes'], False),
  })
  @no_windows('Windows does not support symlinks')
  def test_symlink_has_bad_suffix(self, flags, expect_success):
    """Tests compiling a symlink where foobar.xxx points to foobar.c.

    In this case, setting -no-canonical-prefixes will result in a build failure
    due to the inappropriate file suffix on foobar.xxx."""
    create_test_file('foobar.c', 'int main(){ return 0; }')
    os.symlink('foobar.c', 'foobar.xxx')
    proc = run_process([PYTHON, EMCC, 'foobar.xxx', '-o', 'foobar.bc'] + flags, check=expect_success, stderr=PIPE)
    if not expect_success:
      self.assertNotEqual(proc.returncode, 0)
      self.assertContained("unknown suffix", proc.stderr)

  def test_multiply_defined_libsymbols(self):
    lib_name = 'libA.c'
    a2_name = 'a2.c'
    b2_name = 'b2.c'
    main_name = 'main.c'
    create_test_file(lib_name, 'int mult() { return 1; }')
    create_test_file(a2_name, 'void x() {}')
    create_test_file(b2_name, 'void y() {}')
    create_test_file(main_name, r'''
      #include <stdio.h>
      int mult();
      int main() {
        printf("result: %d\n", mult());
        return 0;
      }
    ''')

    Building.emcc(lib_name, output_filename='libA.so')

    Building.emcc(a2_name, ['-L.', '-lA'])
    Building.emcc(b2_name, ['-L.', '-lA'])

    Building.emcc(main_name, ['-L.', '-lA', a2_name + '.o', b2_name + '.o'], output_filename='a.out.js')

    self.assertContained('result: 1', run_js('a.out.js'))

  def test_multiply_defined_libsymbols_2(self):
    a = "int x() { return 55; }"
    a_name = 'a.c'
    create_test_file(a_name, a)
    b = "int y() { return 2; }"
    b_name = 'b.c'
    create_test_file(b_name, b)
    c = "int z() { return 5; }"
    c_name = 'c.c'
    create_test_file(c_name, c)
    main = r'''
      #include <stdio.h>
      int x();
      int y();
      int z();
      int main() {
        printf("result: %d\n", x() + y() + z());
        return 0;
      }
    '''
    main_name = 'main.c'
    create_test_file(main_name, main)

    Building.emcc(a_name) # a.c.o
    Building.emcc(b_name) # b.c.o
    Building.emcc(c_name) # c.c.o
    lib_name = 'libLIB.a'
    Building.emar('cr', lib_name, [a_name + '.o', b_name + '.o']) # libLIB.a with a and b

    # a is in the lib AND in an .o, so should be ignored in the lib. We do still need b from the lib though
    Building.emcc(main_name, [a_name + '.o', c_name + '.o', '-L.', '-lLIB'], output_filename='a.out.js')

    self.assertContained('result: 62', run_js('a.out.js'))

  @no_wasm_backend('not relevent with lld')
  def test_link_group(self):
    lib_src_name = 'lib.c'
    create_test_file(lib_src_name, 'int x() { return 42; }')

    main_name = 'main.c'
    create_test_file(main_name, r'''
      #include <stdio.h>
      int x();
      int main() {
        printf("result: %d\n", x());
        return 0;
      }
    ''')

    Building.emcc(lib_src_name) # lib.c.o
    lib_name = 'libLIB.a'
    Building.emar('cr', lib_name, [lib_src_name + '.o']) # libLIB.a with lib.c.o

    def test(lib_args, err_expected):
      print(err_expected)
      output = run_process([PYTHON, EMCC, main_name, '-o', 'a.out.js'] + lib_args, stdout=PIPE, stderr=PIPE, check=not err_expected)
      if err_expected:
        self.assertContained(err_expected, output.stderr)
      else:
        self.assertNotContained('undefined symbol', output.stderr)
        out_js = 'a.out.js'
        self.assertExists(out_js, output.stdout + '\n' + output.stderr)
        self.assertContained('result: 42', run_js(out_js))

    test(['-Wl,--start-group', lib_name, '-Wl,--start-group'], 'Nested --start-group, missing --end-group?')
    test(['-Wl,--end-group', lib_name, '-Wl,--start-group'], '--end-group without --start-group')
    test(['-Wl,--start-group', lib_name, '-Wl,--end-group'], None)
    test(['-Wl,--start-group', lib_name], None)

    print('embind test with groups')

    main_name = 'main.cpp'
    create_test_file(main_name, r'''
      #include <stdio.h>
      #include <emscripten/val.h>
      using namespace emscripten;
      extern "C" int x();
      int main() {
        int y = -x();
        y = val::global("Math").call<int>("abs", y);
        printf("result: %d\n", y);
        return 0;
      }
    ''')
    test(['-Wl,--start-group', lib_name, '-Wl,--end-group', '--bind'], None)

  def test_whole_archive(self):
    # Verify that -Wl,--whole-archive includes the static constructor from the
    # otherwise unreferenced library.
    run_process([PYTHON, EMCC, '-c', '-o', 'main.o', path_from_root('tests', 'test_whole_archive', 'main.c')])
    run_process([PYTHON, EMCC, '-c', '-o', 'testlib.o', path_from_root('tests', 'test_whole_archive', 'testlib.c')])
    run_process([PYTHON, EMAR, 'crs', 'libtest.a', 'testlib.o'])

    run_process([PYTHON, EMCC, '-Wl,--whole-archive', 'libtest.a', '-Wl,--no-whole-archive', 'main.o'])
    self.assertContained('foo is: 42\n', run_js('a.out.js'))

    run_process([PYTHON, EMCC, '-Wl,-whole-archive', 'libtest.a', '-Wl,-no-whole-archive', 'main.o'])
    self.assertContained('foo is: 42\n', run_js('a.out.js'))

    # Verify the --no-whole-archive prevents the inclusion of the ctor
    run_process([PYTHON, EMCC, '-Wl,-whole-archive', '-Wl,--no-whole-archive', 'libtest.a', 'main.o'])
    self.assertContained('foo is: 0\n', run_js('a.out.js'))

  def test_link_group_bitcode(self):
    create_test_file('1.c', r'''
int f(void);
int main() {
  f();
  return 0;
}
''')
    create_test_file('2.c', r'''
#include <stdio.h>
int f() {
  printf("Hello\n");
  return 0;
}
''')

    run_process([PYTHON, EMCC, '-o', '1.o', '1.c'])
    run_process([PYTHON, EMCC, '-o', '2.o', '2.c'])
    run_process([PYTHON, EMAR, 'crs', '2.a', '2.o'])
    run_process([PYTHON, EMCC, '-o', 'out.bc', '-Wl,--start-group', '2.a', '1.o', '-Wl,--end-group'])
    run_process([PYTHON, EMCC, 'out.bc'])
    self.assertContained('Hello', run_js('a.out.js'))

  @no_wasm_backend('lld resolves circular lib dependencies')
  def test_circular_libs(self):
    def tmp_source(name, code):
      with open(name, 'w') as f:
        f.write(code)

    tmp_source('a.c', 'int z(); int x() { return z(); }')
    tmp_source('b.c', 'int x(); int y() { return x(); } int z() { return 42; }')
    tmp_source('c.c', 'int q() { return 0; }')
    tmp_source('main.c', r'''
      #include <stdio.h>
      int y();
      int main() {
        printf("result: %d\n", y());
        return 0;
      }
    ''')

    Building.emcc('a.c') # a.c.o
    Building.emcc('b.c') # b.c.o
    Building.emcc('c.c')
    Building.emar('cr', 'libA.a', ['a.c.o', 'c.c.o'])
    Building.emar('cr', 'libB.a', ['b.c.o', 'c.c.o'])

    args = ['main.c', '-o', 'a.out.js']
    libs_list = ['libA.a', 'libB.a']

    # 'libA.a' does not satisfy any symbols from main, so it will not be included,
    # and there will be an undefined symbol.
    err = self.expect_fail([PYTHON, EMCC] + args + libs_list)
    self.assertContained('error: undefined symbol: x', err)

    # -Wl,--start-group and -Wl,--end-group around the libs will cause a rescan
    # of 'libA.a' after 'libB.a' adds undefined symbol "x", so a.c.o will now be
    # included (and the link will succeed).
    libs = ['-Wl,--start-group'] + libs_list + ['-Wl,--end-group']
    run_process([PYTHON, EMCC] + args + libs)
    self.assertContained('result: 42', run_js('a.out.js'))

    # -( and -) should also work.
    args = ['main.c', '-o', 'a2.out.js']
    libs = ['-Wl,-('] + libs_list + ['-Wl,-)']
    run_process([PYTHON, EMCC] + args + libs)
    self.assertContained('result: 42', run_js('a2.out.js'))

  # The fastcomp path will deliberately ignore duplicate input files in order
  # to allow "libA.so" on the command line twice. The is not really .so support
  # and the .so files are really bitcode.
  @no_wasm_backend('tests legacy .so linking behviour')
  @needs_dlfcn
  def test_redundant_link(self):
    lib = "int mult() { return 1; }"
    lib_name = 'libA.c'
    create_test_file(lib_name, lib)
    main = r'''
      #include <stdio.h>
      int mult();
      int main() {
        printf("result: %d\n", mult());
        return 0;
      }
    '''
    main_name = 'main.c'
    create_test_file(main_name, main)

    Building.emcc(lib_name, output_filename='libA.so')

    Building.emcc(main_name, ['libA.so', 'libA.so'], output_filename='a.out.js')

    self.assertContained('result: 1', run_js('a.out.js'))

  @no_wasm_backend('archive contents handling differ with lld')
  def test_dot_a_all_contents_invalid(self):
    # check that we warn if an object file in a .a is not valid bitcode.
    # do not silently ignore native object files, which may have been
    # built by mistake
    create_test_file('side.cpp', r'''int side() { return 5; }''')
    create_test_file('main.cpp', r'''extern int side(); int main() { return side(); }''')
    run_process([CLANG, 'side.cpp', '-c', '-o', 'native.o'])
    run_process([PYTHON, EMAR, 'crs', 'foo.a', 'native.o'])
    proc = run_process([PYTHON, EMCC, 'main.cpp', 'foo.a', '-s', 'ERROR_ON_UNDEFINED_SYMBOLS=0'], stderr=PIPE)
    self.assertContained('is not a valid object file for emscripten, cannot link', proc.stderr)

  def test_export_all(self):
    lib = r'''
      #include <stdio.h>
      void libf1() { printf("libf1\n"); }
      void libf2() { printf("libf2\n"); }
    '''
    create_test_file('lib.c', lib)

    create_test_file('main.js', '''
      var Module = {
        onRuntimeInitialized: function() {
          _libf1();
          _libf2();
        }
      };
    ''')

    Building.emcc('lib.c', ['-s', 'EXPORT_ALL', '-s', 'LINKABLE', '--pre-js', 'main.js'], output_filename='a.out.js')
    self.assertContained('libf1\nlibf2\n', run_js('a.out.js'))

  def test_export_all_and_exported_functions(self):
    # EXPORT_ALL should not export library functions by default.
    # This mans that to export library function you also need to explicitly
    # list them in EXPORTED_FUNCTIONS.
    lib = r'''
      #include <stdio.h>
      #include <emscripten.h>
      EMSCRIPTEN_KEEPALIVE void libfunc() { puts("libfunc\n"); }
    '''
    create_test_file('lib.c', lib)
    create_test_file('main.js', '''
      var Module = {
        onRuntimeInitialized: function() {
          _libfunc();
          __get_daylight();
        }
      };
    ''')

    # __get_daylight should not be linked by default, even with EXPORT_ALL
    Building.emcc('lib.c', ['-s', 'EXPORT_ALL', '--pre-js', 'main.js'], output_filename='a.out.js')
    err = run_js('a.out.js', stderr=PIPE, full_output=True, assert_returncode=None)
    self.assertContained('__get_daylight is not defined', err)

    Building.emcc('lib.c', ['-s', "EXPORTED_FUNCTIONS=['__get_daylight']", '-s', 'EXPORT_ALL', '--pre-js', 'main.js'], output_filename='a.out.js')
    self.assertContained('libfunc\n', run_js('a.out.js'))

  def test_stdin(self):
    def make_js_command(filename, engine):
      if engine is None:
        engine = tools.shared.JS_ENGINES[0]
      return jsrun.make_command(filename, engine)

    def run_test():
      for engine in JS_ENGINES:
        if engine == V8_ENGINE:
          continue # no stdin support in v8 shell
        engine[0] = os.path.normpath(engine[0])
        print(engine, file=sys.stderr)
        # work around a bug in python's subprocess module
        # (we'd use run_js() normally)
        try_delete('out.txt')
        jscommand = make_js_command(os.path.normpath(exe), engine)
        if WINDOWS:
          os.system('type "in.txt" | {} >out.txt'.format(' '.join(Building.doublequote_spaces(jscommand))))
        else: # posix
          os.system('cat in.txt | {} > out.txt'.format(' '.join(Building.doublequote_spaces(jscommand))))
        self.assertContained('abcdef\nghijkl\neof', open('out.txt').read())

    Building.emcc(path_from_root('tests', 'module', 'test_stdin.c'), output_filename='a.out.js')
    create_test_file('in.txt', 'abcdef\nghijkl')
    exe = 'a.out.js'
    run_test()
    Building.emcc(path_from_root('tests', 'module', 'test_stdin.c'),
                  ['-O2', '--closure', '1'],
                  output_filename='a.out.js')
    run_test()

  def test_ungetc_fscanf(self):
    create_test_file('main.cpp', r'''
      #include <stdio.h>
      int main(int argc, char const *argv[])
      {
          char str[4] = {0};
          FILE* f = fopen("my_test.input", "r");
          if (f == NULL) {
              printf("cannot open file\n");
              return -1;
          }
          ungetc('x', f);
          ungetc('y', f);
          ungetc('z', f);
          fscanf(f, "%3s", str);
          printf("%s\n", str);
          return 0;
      }
    ''')
    create_test_file('my_test.input', 'abc')
    Building.emcc('main.cpp', ['--embed-file', 'my_test.input'], output_filename='a.out.js')
    self.assertContained('zyx', run_process(JS_ENGINES[0] + ['a.out.js'], stdout=PIPE, stderr=PIPE).stdout)

  def test_abspaths(self):
    # Includes with absolute paths are generally dangerous, things like -I/usr/.. will get to system local headers, not our portable ones.

    shutil.copyfile(path_from_root('tests', 'hello_world.c'), 'main.c')

    for args, expected in [(['-I/usr/something', '-Wwarn-absolute-paths'], True),
                           (['-L/usr/something', '-Wwarn-absolute-paths'], True),
                           (['-I/usr/something'], False),
                           (['-L/usr/something'], False),
                           (['-I/usr/something', '-Wno-warn-absolute-paths'], False),
                           (['-L/usr/something', '-Wno-warn-absolute-paths'], False),
                           (['-Isubdir/something', '-Wwarn-absolute-paths'], False),
                           (['-Lsubdir/something', '-Wwarn-absolute-paths'], False),
                           ([], False)]:
      print(args, expected)
      proc = run_process([PYTHON, EMCC, 'main.c'] + args, stderr=PIPE)
      WARNING = 'encountered. If this is to a local system header/library, it may cause problems (local system files make sense for compiling natively on your system, but not necessarily to JavaScript)'
      self.assertContainedIf(WARNING, proc.stderr, expected)

  def test_local_link(self):
    # Linking a local library directly, like /usr/lib/libsomething.so, cannot work of course since it
    # doesn't contain bitcode. However, when we see that we should look for a bitcode file for that
    # library in the -L paths and system/lib
    create_test_file('main.cpp', '''
      extern void printey();
      int main() {
        printey();
        return 0;
      }
    ''')

    os.makedirs('subdir')
    open(os.path.join('subdir', 'libfile.so'), 'w').write('this is not llvm bitcode!')

    create_test_file('libfile.cpp', '''
      #include <stdio.h>
      void printey() {
        printf("hello from lib\\n");
      }
    ''')

    run_process([PYTHON, EMCC, 'libfile.cpp', '-o', 'libfile.so'], stderr=PIPE)
    run_process([PYTHON, EMCC, 'main.cpp', os.path.join('subdir', 'libfile.so'), '-L.'])
    self.assertContained('hello from lib', run_js('a.out.js'))

  def test_identical_basenames(self):
    # Issue 287: files in different dirs but with the same basename get confused as the same,
    # causing multiply defined symbol errors
    os.mkdir('foo')
    os.mkdir('bar')
    open(os.path.join('foo', 'main.cpp'), 'w').write('''
      extern void printey();
      int main() {
        printey();
        return 0;
      }
    ''')
    open(os.path.join('bar', 'main.cpp'), 'w').write('''
      #include <stdio.h>
      void printey() { printf("hello there\\n"); }
    ''')

    run_process([PYTHON, EMCC, os.path.join('foo', 'main.cpp'), os.path.join('bar', 'main.cpp')])
    self.assertContained('hello there', run_js('a.out.js'))

    # ditto with first creating .o files
    try_delete('a.out.js')
    run_process([PYTHON, EMCC, os.path.join('foo', 'main.cpp'), '-o', os.path.join('foo', 'main.o')])
    run_process([PYTHON, EMCC, os.path.join('bar', 'main.cpp'), '-o', os.path.join('bar', 'main.o')])
    run_process([PYTHON, EMCC, os.path.join('foo', 'main.o'), os.path.join('bar', 'main.o')])
    self.assertContained('hello there', run_js('a.out.js'))

  def test_main_a(self):
    # if main() is in a .a, we need to pull in that .a

    main_name = 'main.c'
    create_test_file(main_name, r'''
      #include <stdio.h>
      extern int f();
      int main() {
        printf("result: %d.\n", f());
        return 0;
      }
    ''')

    other_name = 'other.c'
    create_test_file(other_name, r'''
      #include <stdio.h>
      int f() { return 12346; }
    ''')

    run_process([PYTHON, EMCC, main_name, '-c', '-o', main_name + '.bc'])
    run_process([PYTHON, EMCC, other_name, '-c', '-o', other_name + '.bc'])

    run_process([PYTHON, EMAR, 'cr', main_name + '.a', main_name + '.bc'])

    run_process([PYTHON, EMCC, other_name + '.bc', main_name + '.a'])

    self.assertContained('result: 12346.', run_js('a.out.js'))

  def test_multiple_archives_duplicate_basenames(self):
    create_test_file('common.c', r'''
      #include <stdio.h>
      void a(void) {
        printf("a\n");
      }
    ''')
    run_process([PYTHON, EMCC, 'common.c', '-c', '-o', 'common.o'])
    try_delete('liba.a')
    run_process([PYTHON, EMAR, 'rc', 'liba.a', 'common.o'])

    create_test_file('common.c', r'''
      #include <stdio.h>
      void b(void) {
        printf("b\n");
      }
    ''')
    run_process([PYTHON, EMCC, 'common.c', '-c', '-o', 'common.o'])
    try_delete('libb.a')
    run_process([PYTHON, EMAR, 'rc', 'libb.a', 'common.o'])

    create_test_file('main.c', r'''
      void a(void);
      void b(void);
      int main() {
        a();
        b();
      }
    ''')

    run_process([PYTHON, EMCC, 'main.c', '-L.', '-la', '-lb'])
    self.assertContained('a\nb\n', run_js('a.out.js'))

  def test_archive_duplicate_basenames(self):
    os.mkdir('a')
    create_test_file(os.path.join('a', 'common.c'), r'''
      #include <stdio.h>
      void a(void) {
        printf("a\n");
      }
    ''')
    run_process([PYTHON, EMCC, os.path.join('a', 'common.c'), '-c', '-o', os.path.join('a', 'common.o')])

    os.mkdir('b')
    create_test_file(os.path.join('b', 'common.c'), r'''
      #include <stdio.h>
      void b(void) {
        printf("b...\n");
      }
    ''')
    run_process([PYTHON, EMCC, os.path.join('b', 'common.c'), '-c', '-o', os.path.join('b', 'common.o')])

    try_delete('liba.a')
    run_process([PYTHON, EMAR, 'rc', 'liba.a', os.path.join('a', 'common.o'), os.path.join('b', 'common.o')])

    # Verify that archive contains basenames with hashes to avoid duplication
    text = run_process([PYTHON, EMAR, 't', 'liba.a'], stdout=PIPE).stdout
    self.assertEqual(text.count('common_'), 2)
    for line in text.split('\n'):
      # should not have huge hash names
      self.assertLess(len(line), 20, line)

    create_test_file('main.c', r'''
      void a(void);
      void b(void);
      int main() {
        a();
        b();
      }
    ''')
    err = run_process([PYTHON, EMCC, 'main.c', '-L.', '-la'], stderr=PIPE).stderr
    self.assertNotIn('archive file contains duplicate entries', err)
    self.assertContained('a\nb...\n', run_js('a.out.js'))

    # Using llvm-ar directly should cause duplicate basenames
    try_delete('libdup.a')
    run_process([LLVM_AR, 'rc', 'libdup.a', os.path.join('a', 'common.o'), os.path.join('b', 'common.o')])
    text = run_process([PYTHON, EMAR, 't', 'libdup.a'], stdout=PIPE).stdout
    assert text.count('common.o') == 2, text

    # With fastcomp we don't support duplicate members so this should generate
    # a warning.  With the wasm backend (lld) this is fully supported.
    cmd = [PYTHON, EMCC, 'main.c', '-L.', '-ldup']
    if self.is_wasm_backend():
      run_process(cmd)
      self.assertContained('a\nb...\n', run_js('a.out.js'))
    else:
      err = self.expect_fail(cmd)
      self.assertIn('libdup.a: archive file contains duplicate entries', err)
      self.assertIn('error: undefined symbol: a', err)
      # others are not duplicates - the hashing keeps them separate
      self.assertEqual(err.count('duplicate: '), 1)
      self.assertContained('a\nb...\n', run_js('a.out.js'))

  def test_export_from_archive(self):
    export_name = 'this_is_an_entry_point'
    full_export_name = '_' + export_name

    # The wasm backend exports symbols without the leading '_'
    if self.is_wasm_backend():
      expect_export = export_name
    else:
      expect_export = full_export_name

    create_test_file('export.c', r'''
      #include <stdio.h>
      void %s(void) {
        printf("Hello, world!\n");
      }
    ''' % export_name)
    run_process([PYTHON, EMCC, 'export.c', '-c', '-o', 'export.o'])
    run_process([PYTHON, EMAR, 'rc', 'libexport.a', 'export.o'])

    create_test_file('main.c', r'''
      int main() {
        return 0;
      }
    ''')

    # Sanity check: the symbol should not be linked in if not requested.
    run_process([PYTHON, EMCC, 'main.c', '-L.', '-lexport'])
    self.assertFalse(self.is_exported_in_wasm(expect_export, 'a.out.wasm'))

    # Sanity check: exporting without a definition does not cause it to appear.
    # Note: exporting main prevents emcc from warning that it generated no code.
    run_process([PYTHON, EMCC, 'main.c', '-s', 'ERROR_ON_UNDEFINED_SYMBOLS=0', '-s', "EXPORTED_FUNCTIONS=['_main', '%s']" % full_export_name])
    self.assertFalse(self.is_exported_in_wasm(expect_export, 'a.out.wasm'))

    # Actual test: defining symbol in library and exporting it causes it to appear in the output.
    run_process([PYTHON, EMCC, 'main.c', '-L.', '-lexport', '-s', "EXPORTED_FUNCTIONS=['%s']" % full_export_name])
    self.assertTrue(self.is_exported_in_wasm(expect_export, 'a.out.wasm'))

  def test_embed_file(self):
    create_test_file('somefile.txt', 'hello from a file with lots of data and stuff in it thank you very much')
    create_test_file('main.cpp', r'''
      #include <stdio.h>
      int main() {
        FILE *f = fopen("somefile.txt", "r");
        char buf[100];
        fread(buf, 1, 20, f);
        buf[20] = 0;
        fclose(f);
        printf("|%s|\n", buf);
        return 0;
      }
    ''')

    run_process([PYTHON, EMCC, 'main.cpp', '--embed-file', 'somefile.txt'])
    self.assertContained('|hello from a file wi|', run_js('a.out.js'))

    # preload twice, should not err
    run_process([PYTHON, EMCC, 'main.cpp', '--embed-file', 'somefile.txt', '--embed-file', 'somefile.txt'])
    self.assertContained('|hello from a file wi|', run_js('a.out.js'))

  def test_embed_file_dup(self):
    try_delete('tst')
    os.mkdir('tst')
    os.mkdir(self.in_dir('tst', 'test1'))
    os.mkdir(self.in_dir('tst', 'test2'))

    open(self.in_dir('tst', 'aa.txt'), 'w').write('''frist''')
    open(self.in_dir('tst', 'test1', 'aa.txt'), 'w').write('''sacond''')
    open(self.in_dir('tst', 'test2', 'aa.txt'), 'w').write('''thard''')
    create_test_file('main.cpp', r'''
      #include <stdio.h>
      #include <string.h>
      void print_file(const char *name) {
        FILE *f = fopen(name, "r");
        char buf[100];
        memset(buf, 0, 100);
        fread(buf, 1, 20, f);
        buf[20] = 0;
        fclose(f);
        printf("|%s|\n", buf);
      }
      int main() {
        print_file("tst/aa.txt");
        print_file("tst/test1/aa.txt");
        print_file("tst/test2/aa.txt");
        return 0;
      }
    ''')

    run_process([PYTHON, EMCC, 'main.cpp', '--embed-file', 'tst'])
    self.assertContained('|frist|\n|sacond|\n|thard|\n', run_js('a.out.js'))

  def test_exclude_file(self):
    try_delete('tst')
    os.mkdir('tst')
    os.mkdir(self.in_dir('tst', 'abc.exe'))
    os.mkdir(self.in_dir('tst', 'abc.txt'))

    open(self.in_dir('tst', 'hello.exe'), 'w').write('''hello''')
    open(self.in_dir('tst', 'hello.txt'), 'w').write('''world''')
    open(self.in_dir('tst', 'abc.exe', 'foo'), 'w').write('''emscripten''')
    open(self.in_dir('tst', 'abc.txt', 'bar'), 'w').write('''!!!''')
    create_test_file('main.cpp', r'''
      #include <stdio.h>
      int main() {
        if(fopen("tst/hello.exe", "rb")) printf("Failed\n");
        if(!fopen("tst/hello.txt", "rb")) printf("Failed\n");
        if(fopen("tst/abc.exe/foo", "rb")) printf("Failed\n");
        if(!fopen("tst/abc.txt/bar", "rb")) printf("Failed\n");

        return 0;
      }
    ''')

    run_process([PYTHON, EMCC, 'main.cpp', '--embed-file', 'tst', '--exclude-file', '*.exe'])
    output = run_js('a.out.js')
    assert output == '' or output == ' \n'

  def test_multidynamic_link(self):
    # Linking the same dynamic library in statically will error, normally, since we statically link it, causing dupe symbols

    def test(link_cmd, lib_suffix=''):
      print(link_cmd, lib_suffix)

      self.clear()
      os.mkdir('libdir')

      create_test_file('main.cpp', r'''
        #include <stdio.h>
        extern void printey();
        extern void printother();
        int main() {
          printf("*");
          printey();
          printf("\n");
          printother();
          printf("\n");
          printf("*");
          return 0;
        }
      ''')

      open(os.path.join('libdir', 'libfile.cpp'), 'w').write('''
        #include <stdio.h>
        void printey() {
          printf("hello from lib");
        }
      ''')

      open(os.path.join('libdir', 'libother.cpp'), 'w').write('''
        #include <stdio.h>
        extern void printey();
        void printother() {
          printf("|");
          printey();
          printf("|");
        }
      ''')

      compiler = [PYTHON, EMCC]

      # Build libfile normally into an .so
      run_process(compiler + [os.path.join('libdir', 'libfile.cpp'), '-o', os.path.join('libdir', 'libfile.so' + lib_suffix)])
      # Build libother and dynamically link it to libfile
      run_process(compiler + [os.path.join('libdir', 'libother.cpp')] + link_cmd + ['-o', os.path.join('libdir', 'libother.so')])
      # Build the main file, linking in both the libs
      run_process(compiler + [os.path.join('main.cpp')] + link_cmd + ['-lother', '-c'])
      print('...')
      # The normal build system is over. We need to do an additional step to link in the dynamic libraries, since we ignored them before
      run_process([PYTHON, EMCC, 'main.o'] + link_cmd + ['-lother', '-s', 'EXIT_RUNTIME=1'])

      self.assertContained('*hello from lib\n|hello from lib|\n*', run_js('a.out.js'))

    test(['-L' + 'libdir', '-lfile']) # -l, auto detection from library path
    test(['-L' + 'libdir', self.in_dir('libdir', 'libfile.so.3.1.4.1.5.9')], '.3.1.4.1.5.9') # handle libX.so.1.2.3 as well

  def test_js_link(self):
    create_test_file('main.cpp', '''
      #include <stdio.h>
      int main() {
        printf("hello from main\\n");
        return 0;
      }
    ''')
    create_test_file('before.js', '''
      var MESSAGE = 'hello from js';
      // Module is initialized with empty object by default, so if there are no keys - nothing was run yet
      if (Object.keys(Module).length) throw 'This code should run before anything else!';
    ''')
    create_test_file('after.js', '''
      out(MESSAGE);
    ''')

    run_process([PYTHON, EMCC, 'main.cpp', '--pre-js', 'before.js', '--post-js', 'after.js', '-s', 'WASM_ASYNC_COMPILATION=0'])
    self.assertContained('hello from main\nhello from js\n', run_js('a.out.js'))

  def test_sdl_endianness(self):
    create_test_file('main.cpp', r'''
      #include <stdio.h>
      #include <SDL/SDL.h>

      int main() {
        printf("%d, %d, %d\n", SDL_BYTEORDER, SDL_LIL_ENDIAN, SDL_BIG_ENDIAN);
        return 0;
      }
    ''')
    run_process([PYTHON, EMCC, 'main.cpp'])
    self.assertContained('1234, 1234, 4321\n', run_js('a.out.js'))

  def test_libpng(self):
    shutil.copyfile(path_from_root('tests', 'pngtest.png'), 'pngtest.png')
    Building.emcc(path_from_root('tests', 'pngtest.c'), ['--embed-file', 'pngtest.png', '-s', 'USE_ZLIB=1', '-s', 'USE_LIBPNG=1'], output_filename='a.out.js')
    self.assertContained('TESTS PASSED', run_process(JS_ENGINES[0] + ['a.out.js'], stdout=PIPE, stderr=PIPE).stdout)

  def test_libjpeg(self):
    shutil.copyfile(path_from_root('tests', 'screenshot.jpg'), 'screenshot.jpg')
    Building.emcc(path_from_root('tests', 'jpeg_test.c'), ['--embed-file', 'screenshot.jpg', '-s', 'USE_LIBJPEG=1'], output_filename='a.out.js')
    self.assertContained('Image is 600 by 450 with 3 components', run_process(JS_ENGINES[0] + ['a.out.js', 'screenshot.jpg'], stdout=PIPE, stderr=PIPE).stdout)

  def test_bullet(self):
    Building.emcc(path_from_root('tests', 'bullet_hello_world.cpp'), ['-s', 'USE_BULLET=1'], output_filename='a.out.js')
    self.assertContained('BULLET RUNNING', run_process(JS_ENGINES[0] + ['a.out.js'], stdout=PIPE, stderr=PIPE).stdout)

  def test_vorbis(self):
    # This will also test if ogg compiles, because vorbis depends on ogg
    Building.emcc(path_from_root('tests', 'vorbis_test.c'), ['-s', 'USE_VORBIS=1'], output_filename='a.out.js')
    self.assertContained('ALL OK', run_process(JS_ENGINES[0] + ['a.out.js'], stdout=PIPE, stderr=PIPE).stdout)

  def test_bzip2(self):
    Building.emcc(path_from_root('tests', 'bzip2_test.c'), ['-s', 'USE_BZIP2=1'], output_filename='a.out.js')
    self.assertContained("usage: unzcrash filename", run_process(JS_ENGINES[0] + ['a.out.js'], stdout=PIPE, stderr=PIPE).stdout)

  def test_freetype(self):
    # copy the Liberation Sans Bold truetype file located in the
    # <emscripten_root>/tests/freetype to the compilation folder
    shutil.copy2(path_from_root('tests/freetype', 'LiberationSansBold.ttf'), os.getcwd())
    # build test program with the font file embed in it
    Building.emcc(path_from_root('tests', 'freetype_test.c'), ['-s', 'USE_FREETYPE=1', '--embed-file', 'LiberationSansBold.ttf'], output_filename='a.out.js')
    # the test program will print an ascii representation of a bitmap where the
    # 'w' character has been rendered using the Liberation Sans Bold font
    expectedOutput = '***   +***+   **\n' + \
                     '***+  +***+  +**\n' + \
                     '***+  *****  +**\n' + \
                     '+**+ +**+**+ +**\n' + \
                     '+*** +**+**+ ***\n' + \
                     ' *** +** **+ ***\n' + \
                     ' ***+**+ +**+**+\n' + \
                     ' +**+**+ +**+**+\n' + \
                     ' +*****  +*****+\n' + \
                     '  *****   ***** \n' + \
                     '  ****+   +***+ \n' + \
                     '  +***+   +***+ \n'
    self.assertContained(expectedOutput, run_process(JS_ENGINES[0] + ['a.out.js'], stdout=PIPE, stderr=PIPE).stdout)

  def test_link_memcpy(self):
    # memcpy can show up *after* optimizations, so after our opportunity to link in libc, so it must be special-cased
    create_test_file('main.cpp', r'''
      #include <stdio.h>

      int main(int argc, char **argv) {
        int num = argc + 10;
        char buf[num], buf2[num];
        for (int i = 0; i < num; i++) {
          buf[i] = i*i+i/3;
        }
        for (int i = 1; i < num; i++) {
          buf[i] += buf[i-1];
        }
        for (int i = 0; i < num; i++) {
          buf2[i] = buf[i];
        }
        for (int i = 1; i < num; i++) {
          buf2[i] += buf2[i-1];
        }
        for (int i = 0; i < num; i++) {
          printf("%d:%d\n", i, buf2[i]);
        }
        return 0;
      }
    ''')
    run_process([PYTHON, EMCC, '-O2', 'main.cpp'])
    output = run_js('a.out.js', full_output=True, stderr=PIPE)
    self.assertContained('''0:0
1:1
2:6
3:21
4:53
5:111
6:-49
7:98
8:55
9:96
10:-16
''', output)
    self.assertNotContained('warning: library.js memcpy should not be running, it is only for testing!', output)

  def test_undefined_function(self):
    cmd = [PYTHON, EMCC, path_from_root('tests', 'hello_world.cpp')]
    run_process(cmd)

    # adding a missing symbol to EXPORTED_FUNCTIONS should cause failure
    cmd += ['-s', "EXPORTED_FUNCTIONS=['foobar']"]
    err = self.expect_fail(cmd)
    self.assertContained('undefined exported function: "foobar"', err)

    # setting ERROR_ON_UNDEFINED_SYMBOLS=0 suppresses error
    cmd += ['-s', 'ERROR_ON_UNDEFINED_SYMBOLS=0']
    run_process(cmd)

  def test_undefined_symbols(self):
    create_test_file('main.cpp', r'''
      #include <stdio.h>
      #include <SDL.h>
      #include "SDL/SDL_opengl.h"

      extern "C" {
        void something();
        void elsey();
      }

      int main() {
        printf("%p", SDL_GL_GetProcAddress("glGenTextures")); // pull in gl proc stuff, avoid warnings on emulation funcs
        something();
        elsey();
        return 0;
      }
      ''')

    for args in ([], ['-O1'], ['-s', 'USE_WEBGL2=1']):
      for action in ('WARN', 'ERROR', None):
        for value in ([0, 1]):
          try_delete('a.out.js')
          print('checking "%s" %s=%s' % (args, action, value))
          extra = ['-s', action + '_ON_UNDEFINED_SYMBOLS=%d' % value] if action else []
          proc = run_process([PYTHON, EMCC, 'main.cpp'] + extra + args, stderr=PIPE, check=False)
          print(proc.stderr)
          if value or action is None:
            # The default is that we error in undefined symbols
            self.assertContained('error: undefined symbol: something', proc.stderr)
            self.assertContained('error: undefined symbol: elsey', proc.stderr)
            check_success = False
          elif action == 'ERROR' and not value:
            # Error disables, should only warn
            self.assertContained('warning: undefined symbol: something', proc.stderr)
            self.assertContained('warning: undefined symbol: elsey', proc.stderr)
            self.assertNotContained('undefined symbol: emscripten_', proc.stderr)
            check_success = True
          elif action == 'WARN' and not value:
            # Disabled warning should imply disabling errors
            self.assertNotContained('undefined symbol', proc.stderr)
            check_success = True

          if check_success:
            self.assertEqual(proc.returncode, 0)
            self.assertTrue(os.path.exists('a.out.js'))
          else:
            self.assertNotEqual(proc.returncode, 0)
            self.assertFalse(os.path.exists('a.out.js'))

  def test_GetProcAddress_LEGACY_GL_EMULATION(self):
    # without legacy gl emulation, getting a proc from there should fail
    self.do_other_test(os.path.join('other', 'GetProcAddress_LEGACY_GL_EMULATION'), run_args=['0'], emcc_args=['-s', 'LEGACY_GL_EMULATION=0'])
    # with it, it should work
    self.do_other_test(os.path.join('other', 'GetProcAddress_LEGACY_GL_EMULATION'), run_args=['1'], emcc_args=['-s', 'LEGACY_GL_EMULATION=1'])

  def test_prepost(self):
    create_test_file('main.cpp', '''
      #include <stdio.h>
      int main() {
        printf("hello from main\\n");
        return 0;
      }
      ''')
    create_test_file('pre.js', '''
      var Module = {
        preRun: function() { out('pre-run') },
        postRun: function() { out('post-run') }
      };
      ''')

    run_process([PYTHON, EMCC, 'main.cpp', '--pre-js', 'pre.js', '-s', 'WASM_ASYNC_COMPILATION=0'])
    self.assertContained('pre-run\nhello from main\npost-run\n', run_js('a.out.js'))

    # addRunDependency during preRun should prevent main, and post-run from
    # running.
    with open('pre.js', 'a') as f:
      f.write('Module.preRun = function() { out("add-dep"); addRunDependency(); }\n')
    run_process([PYTHON, EMCC, 'main.cpp', '--pre-js', 'pre.js', '-s', 'WASM_ASYNC_COMPILATION=0'])
    output = run_js('a.out.js')
    self.assertContained('add-dep\n', output)
    self.assertNotContained('hello from main\n', output)
    self.assertNotContained('post-run\n', output)

    # noInitialRun prevents run
    for no_initial_run, run_dep in [(0, 0), (1, 0), (0, 1)]:
      print(no_initial_run, run_dep)
      args = ['-s', 'WASM_ASYNC_COMPILATION=0', '-s', 'EXTRA_EXPORTED_RUNTIME_METHODS=["callMain"]']
      if no_initial_run:
        args += ['-s', 'INVOKE_RUN=0']
      if run_dep:
        create_test_file('pre.js', 'Module.preRun = function() { addRunDependency("test"); }')
        create_test_file('post.js', 'removeRunDependency("test");')
        args += ['--pre-js', 'pre.js', '--post-js', 'post.js']

      run_process([PYTHON, EMCC, 'main.cpp'] + args)
      output = run_js('a.out.js')
      self.assertContainedIf('hello from main', output, not no_initial_run)

      if no_initial_run:
        # Calling main later should still work, filesystem etc. must be set up.
        print('call main later')
        src = open('a.out.js').read()
        src += '\nModule.callMain();\n'
        create_test_file('a.out.js', src)
        self.assertContained('hello from main', run_js('a.out.js'))

    # Use postInit
    create_test_file('pre.js', '''
      var Module = {
        preRun: function() { out('pre-run') },
        postRun: function() { out('post-run') },
        preInit: function() { out('pre-init') }
      };
    ''')
    run_process([PYTHON, EMCC, 'main.cpp', '--pre-js', 'pre.js'])
    self.assertContained('pre-init\npre-run\nhello from main\npost-run\n', run_js('a.out.js'))

  def test_prepost2(self):
    create_test_file('main.cpp', '''
      #include <stdio.h>
      int main() {
        printf("hello from main\\n");
        return 0;
      }
    ''')
    create_test_file('pre.js', '''
      var Module = {
        preRun: function() { out('pre-run') },
      };
    ''')
    create_test_file('pre2.js', '''
      Module.postRun = function() { out('post-run') };
    ''')
    run_process([PYTHON, EMCC, 'main.cpp', '--pre-js', 'pre.js', '--pre-js', 'pre2.js'])
    self.assertContained('pre-run\nhello from main\npost-run\n', run_js('a.out.js'))

  def test_prepre(self):
    create_test_file('main.cpp', '''
      #include <stdio.h>
      int main() {
        printf("hello from main\\n");
        return 0;
      }
    ''')
    create_test_file('pre.js', '''
      var Module = {
        preRun: [function() { out('pre-run') }],
      };
    ''')
    create_test_file('pre2.js', '''
      Module.preRun.push(function() { out('prepre') });
    ''')
    run_process([PYTHON, EMCC, 'main.cpp', '--pre-js', 'pre.js', '--pre-js', 'pre2.js'])
    self.assertContained('prepre\npre-run\nhello from main\n', run_js('a.out.js'))

  @no_wasm_backend('depends on bc output')
  def test_save_bc(self):
    for save in [0, 1]:
      self.clear()
      cmd = [PYTHON, EMCC, path_from_root('tests', 'hello_world_loop_malloc.cpp')]
      if save:
        cmd += ['--save-bc', 'my_bitcode.bc']
      run_process(cmd)
      assert 'hello, world!' in run_js('a.out.js')
      if save:
        self.assertExists('my_bitcode.bc')
      else:
        self.assertNotExists('my_bitcode.bc')
      if save:
        try_delete('a.out.js')
        Building.llvm_dis('my_bitcode.bc', 'my_ll.ll')
        with env_modify({'EMCC_LEAVE_INPUTS_RAW': '1'}):
          run_process([PYTHON, EMCC, 'my_ll.ll', '-o', 'two.js'])
          assert 'hello, world!' in run_js('two.js')

  def test_js_optimizer(self):
    ACORN_PASSES = ['JSDCE', 'AJSDCE', 'applyImportAndExportNameChanges', 'emitDCEGraph', 'applyDCEGraphRemovals']
    for input, expected, passes in [

      (path_from_root('tests', 'optimizer', 'eliminateDeadGlobals.js'), open(path_from_root('tests', 'optimizer', 'eliminateDeadGlobals-output.js')).read(),
       ['eliminateDeadGlobals']),
      (path_from_root('tests', 'optimizer', 'test-js-optimizer.js'), open(path_from_root('tests', 'optimizer', 'test-js-optimizer-output.js')).read(),
       ['hoistMultiples', 'removeAssignsToUndefined', 'simplifyExpressions']),
      (path_from_root('tests', 'optimizer', 'test-js-optimizer-asm.js'), open(path_from_root('tests', 'optimizer', 'test-js-optimizer-asm-output.js')).read(),
       ['asm', 'simplifyExpressions']),
      (path_from_root('tests', 'optimizer', 'test-js-optimizer-si.js'), open(path_from_root('tests', 'optimizer', 'test-js-optimizer-si-output.js')).read(),
       ['simplifyIfs']),
      (path_from_root('tests', 'optimizer', 'test-js-optimizer-regs.js'), open(path_from_root('tests', 'optimizer', 'test-js-optimizer-regs-output.js')).read(),
       ['registerize']),
      (path_from_root('tests', 'optimizer', 'eliminator-test.js'), open(path_from_root('tests', 'optimizer', 'eliminator-test-output.js')).read(),
       ['eliminate']),
      (path_from_root('tests', 'optimizer', 'safe-eliminator-test.js'), open(path_from_root('tests', 'optimizer', 'safe-eliminator-test-output.js')).read(),
       ['eliminateMemSafe']),
      (path_from_root('tests', 'optimizer', 'asm-eliminator-test.js'), open(path_from_root('tests', 'optimizer', 'asm-eliminator-test-output.js')).read(),
       ['asm', 'eliminate']),
      (path_from_root('tests', 'optimizer', 'test-js-optimizer-asm-regs.js'), open(path_from_root('tests', 'optimizer', 'test-js-optimizer-asm-regs-output.js')).read(),
       ['asm', 'registerize']),
      (path_from_root('tests', 'optimizer', 'test-js-optimizer-asm-regs-harder.js'), [open(path_from_root('tests', 'optimizer', 'test-js-optimizer-asm-regs-harder-output.js')).read(), open(path_from_root('tests', 'optimizer', 'test-js-optimizer-asm-regs-harder-output2.js')).read(), open(path_from_root('tests', 'optimizer', 'test-js-optimizer-asm-regs-harder-output3.js')).read()],
       ['asm', 'registerizeHarder']),
      (path_from_root('tests', 'optimizer', 'test-js-optimizer-asm-regs-min.js'), open(path_from_root('tests', 'optimizer', 'test-js-optimizer-asm-regs-min-output.js')).read(),
       ['asm', 'registerize', 'minifyLocals']),
      (path_from_root('tests', 'optimizer', 'test-js-optimizer-asm-pre.js'), [open(path_from_root('tests', 'optimizer', 'test-js-optimizer-asm-pre-output.js')).read(), open(path_from_root('tests', 'optimizer', 'test-js-optimizer-asm-pre-output2.js')).read()],
       ['asm', 'simplifyExpressions']),
      (path_from_root('tests', 'optimizer', 'test-js-optimizer-asm-pre-f32.js'), open(path_from_root('tests', 'optimizer', 'test-js-optimizer-asm-pre-output-f32.js')).read(),
       ['asm', 'asmPreciseF32', 'simplifyExpressions', 'optimizeFrounds']),
      (path_from_root('tests', 'optimizer', 'test-js-optimizer-asm-pre-f32.js'), open(path_from_root('tests', 'optimizer', 'test-js-optimizer-asm-pre-output-f32-nosimp.js')).read(),
       ['asm', 'asmPreciseF32', 'optimizeFrounds']),
      (path_from_root('tests', 'optimizer', 'test-reduce-dead-float-return.js'), open(path_from_root('tests', 'optimizer', 'test-reduce-dead-float-return-output.js')).read(),
       ['asm', 'optimizeFrounds', 'registerizeHarder']),
      (path_from_root('tests', 'optimizer', 'test-no-reduce-dead-float-return-to-nothing.js'), open(path_from_root('tests', 'optimizer', 'test-no-reduce-dead-float-return-to-nothing-output.js')).read(),
       ['asm', 'registerizeHarder']),
      (path_from_root('tests', 'optimizer', 'test-js-optimizer-asm-last.js'), [open(path_from_root('tests', 'optimizer', 'test-js-optimizer-asm-lastOpts-output.js')).read(), open(path_from_root('tests', 'optimizer', 'test-js-optimizer-asm-lastOpts-output2.js')).read(), open(path_from_root('tests', 'optimizer', 'test-js-optimizer-asm-lastOpts-output3.js')).read()],
       ['asm', 'asmLastOpts']),
      (path_from_root('tests', 'optimizer', 'asmLastOpts.js'), open(path_from_root('tests', 'optimizer', 'asmLastOpts-output.js')).read(),
       ['asm', 'asmLastOpts']),
      (path_from_root('tests', 'optimizer', 'test-js-optimizer-asm-last.js'), [open(path_from_root('tests', 'optimizer', 'test-js-optimizer-asm-last-output.js')).read(), open(path_from_root('tests', 'optimizer', 'test-js-optimizer-asm-last-output2.js')).read(), open(path_from_root('tests', 'optimizer', 'test-js-optimizer-asm-last-output3.js')).read()],
       ['asm', 'asmLastOpts', 'last']),
      (path_from_root('tests', 'optimizer', 'test-js-optimizer-asm-relocate.js'), open(path_from_root('tests', 'optimizer', 'test-js-optimizer-asm-relocate-output.js')).read(),
       ['asm', 'relocate']),
      (path_from_root('tests', 'optimizer', 'test-js-optimizer-asm-minlast.js'), open(path_from_root('tests', 'optimizer', 'test-js-optimizer-asm-minlast-output.js')).read(),
       ['asm', 'minifyWhitespace', 'asmLastOpts', 'last']),
      (path_from_root('tests', 'optimizer', 'test-js-optimizer-shiftsAggressive.js'), open(path_from_root('tests', 'optimizer', 'test-js-optimizer-shiftsAggressive-output.js')).read(),
       ['asm', 'aggressiveVariableElimination']),
      (path_from_root('tests', 'optimizer', 'test-js-optimizer-localCSE.js'), open(path_from_root('tests', 'optimizer', 'test-js-optimizer-localCSE-output.js')).read(),
       ['asm', 'localCSE']),
      (path_from_root('tests', 'optimizer', 'test-js-optimizer-ensureLabelSet.js'), open(path_from_root('tests', 'optimizer', 'test-js-optimizer-ensureLabelSet-output.js')).read(),
       ['asm', 'ensureLabelSet']),
      (path_from_root('tests', 'optimizer', '3154.js'), open(path_from_root('tests', 'optimizer', '3154-output.js')).read(),
       ['asm', 'eliminate', 'registerize', 'asmLastOpts', 'last']),
      (path_from_root('tests', 'optimizer', 'simd.js'), open(path_from_root('tests', 'optimizer', 'simd-output.js')).read(),
       ['asm', 'eliminate']), # eliminate, just enough to trigger asm normalization/denormalization
      (path_from_root('tests', 'optimizer', 'simd.js'), open(path_from_root('tests', 'optimizer', 'simd-output-memSafe.js')).read(),
       ['asm', 'eliminateMemSafe']),
      (path_from_root('tests', 'optimizer', 'safeLabelSetting.js'), open(path_from_root('tests', 'optimizer', 'safeLabelSetting-output.js')).read(),
       ['asm', 'safeLabelSetting']), # eliminate, just enough to trigger asm normalization/denormalization
      (path_from_root('tests', 'optimizer', 'null_if.js'), [open(path_from_root('tests', 'optimizer', 'null_if-output.js')).read(), open(path_from_root('tests', 'optimizer', 'null_if-output2.js')).read()],
       ['asm', 'registerizeHarder', 'asmLastOpts', 'minifyWhitespace']), # issue 3520
      (path_from_root('tests', 'optimizer', 'null_else.js'), [open(path_from_root('tests', 'optimizer', 'null_else-output.js')).read(), open(path_from_root('tests', 'optimizer', 'null_else-output2.js')).read()],
       ['asm', 'registerizeHarder', 'asmLastOpts', 'minifyWhitespace']), # issue 3549
      (path_from_root('tests', 'optimizer', 'test-js-optimizer-splitMemory.js'), open(path_from_root('tests', 'optimizer', 'test-js-optimizer-splitMemory-output.js')).read(),
       ['splitMemory']),
      (path_from_root('tests', 'optimizer', 'JSDCE.js'), open(path_from_root('tests', 'optimizer', 'JSDCE-output.js')).read(),
       ['JSDCE']),
      (path_from_root('tests', 'optimizer', 'JSDCE-hasOwnProperty.js'), open(path_from_root('tests', 'optimizer', 'JSDCE-hasOwnProperty-output.js')).read(),
       ['JSDCE']),
      (path_from_root('tests', 'optimizer', 'JSDCE-fors.js'), open(path_from_root('tests', 'optimizer', 'JSDCE-fors-output.js')).read(),
       ['JSDCE']),
      (path_from_root('tests', 'optimizer', 'AJSDCE.js'), open(path_from_root('tests', 'optimizer', 'AJSDCE-output.js')).read(),
       ['AJSDCE']),
      (path_from_root('tests', 'optimizer', 'emitDCEGraph.js'), open(path_from_root('tests', 'optimizer', 'emitDCEGraph-output.js')).read(),
       ['emitDCEGraph', 'noPrint']),
      (path_from_root('tests', 'optimizer', 'emitDCEGraph2.js'), open(path_from_root('tests', 'optimizer', 'emitDCEGraph2-output.js')).read(),
       ['emitDCEGraph', 'noPrint']),
      (path_from_root('tests', 'optimizer', 'emitDCEGraph3.js'), open(path_from_root('tests', 'optimizer', 'emitDCEGraph3-output.js')).read(),
       ['emitDCEGraph', 'noPrint']),
      (path_from_root('tests', 'optimizer', 'emitDCEGraph4.js'), open(path_from_root('tests', 'optimizer', 'emitDCEGraph4-output.js')).read(),
       ['emitDCEGraph', 'noPrint']),
      (path_from_root('tests', 'optimizer', 'emitDCEGraph5.js'), open(path_from_root('tests', 'optimizer', 'emitDCEGraph5-output.js')).read(),
       ['emitDCEGraph', 'noPrint']),
      (path_from_root('tests', 'optimizer', 'applyDCEGraphRemovals.js'), open(path_from_root('tests', 'optimizer', 'applyDCEGraphRemovals-output.js')).read(),
       ['applyDCEGraphRemovals']),
      (path_from_root('tests', 'optimizer', 'applyImportAndExportNameChanges.js'), open(path_from_root('tests', 'optimizer', 'applyImportAndExportNameChanges-output.js')).read(),
       ['applyImportAndExportNameChanges']),
      (path_from_root('tests', 'optimizer', 'applyImportAndExportNameChanges2.js'), open(path_from_root('tests', 'optimizer', 'applyImportAndExportNameChanges2-output.js')).read(),
       ['applyImportAndExportNameChanges']),
      (path_from_root('tests', 'optimizer', 'detectSign-modulus-emterpretify.js'), open(path_from_root('tests', 'optimizer', 'detectSign-modulus-emterpretify-output.js')).read(),
       ['noPrintMetadata', 'emterpretify', 'noEmitAst']),
      (path_from_root('tests', 'optimizer', 'minimal-runtime-emitDCEGraph.js'), open(path_from_root('tests', 'optimizer', 'minimal-runtime-emitDCEGraph-output.js')).read(),
       ['emitDCEGraph', 'noPrint']),
      (path_from_root('tests', 'optimizer', 'emittedJSPreservesParens.js'), open(path_from_root('tests', 'optimizer', 'emittedJSPreservesParens-output.js')).read(),
       ['asm']),
    ]:
      print(input, passes)

      if not isinstance(expected, list):
        expected = [expected]
      expected = [out.replace('\n\n', '\n').replace('\n\n', '\n') for out in expected]

      acorn = any([p for p in passes if p in ACORN_PASSES])

      # test calling optimizer
      if not acorn:
        print('  js')
        output = run_process(NODE_JS + [path_from_root('tools', 'js-optimizer.js'), input] + passes, stdin=PIPE, stdout=PIPE).stdout
      else:
        print('  acorn')
        output = run_process(NODE_JS + [path_from_root('tools', 'acorn-optimizer.js'), input] + passes, stdin=PIPE, stdout=PIPE).stdout

      def check_js(js, expected):
        # print >> sys.stderr, 'chak\n==========================\n', js, '\n===========================\n'
        if 'registerizeHarder' in passes:
          # registerizeHarder is hard to test, as names vary by chance, nondeterminstically FIXME
          def fix(src):
            if type(src) is list:
              return list(map(fix, src))
            src = '\n'.join([line for line in src.split('\n') if 'var ' not in line]) # ignore vars

            def reorder(func):
              def swap(func, stuff):
                # emit EYE_ONE always before EYE_TWO, replacing i1,i2 or i2,i1 etc
                for i in stuff:
                  if i not in func:
                    return func
                indexes = [[i, func.index(i)] for i in stuff]
                indexes.sort(key=lambda x: x[1])
                for j in range(len(indexes)):
                  func = func.replace(indexes[j][0], 'STD_' + str(j))
                return func
              func = swap(func, ['i1', 'i2', 'i3'])
              func = swap(func, ['i1', 'i2'])
              func = swap(func, ['i4', 'i5'])
              return func

            src = 'function '.join(map(reorder, src.split('function ')))
            return src
          js = fix(js)
          expected = fix(expected)
        self.assertIdentical(expected, js.replace('\r\n', '\n').replace('\n\n', '\n').replace('\n\n', '\n'))

      if input not in [ # blacklist of tests that are native-optimizer only
        path_from_root('tests', 'optimizer', 'asmLastOpts.js'),
        path_from_root('tests', 'optimizer', '3154.js')
      ]:
        check_js(output, expected)
      else:
        print('(skip non-native)')

      if not self.is_wasm_backend() and tools.js_optimizer.use_native(passes) and tools.js_optimizer.get_native_optimizer():
        # test calling native
        def check_json():
          run_process(listify(NODE_JS) + [path_from_root('tools', 'js-optimizer.js'), output_temp, 'receiveJSON'], stdin=PIPE, stdout=open(output_temp + '.js', 'w'))
          output = open(output_temp + '.js').read()
          check_js(output, expected)

        self.clear()
        input_temp = 'temp.js'
        output_temp = 'output.js'
        shutil.copyfile(input, input_temp)
        run_process(listify(NODE_JS) + [path_from_root('tools', 'js-optimizer.js'), input_temp, 'emitJSON'], stdin=PIPE, stdout=open(input_temp + '.js', 'w'))
        original = open(input).read()
        if '// EXTRA_INFO:' in original:
          json = open(input_temp + '.js').read()
          json += '\n' + original[original.find('// EXTRA_INFO:'):]
          create_test_file(input_temp + '.js', json)

        # last is only relevant when we emit JS
        if 'last' not in passes and \
           'null_if' not in input and 'null_else' not in input:  # null-* tests are js optimizer or native, not a mixture (they mix badly)
          print('  native (receiveJSON)')
          output = run_process([tools.js_optimizer.get_native_optimizer(), input_temp + '.js'] + passes + ['receiveJSON', 'emitJSON'], stdin=PIPE, stdout=open(output_temp, 'w')).stdout
          check_json()

          print('  native (parsing JS)')
          output = run_process([tools.js_optimizer.get_native_optimizer(), input] + passes + ['emitJSON'], stdin=PIPE, stdout=open(output_temp, 'w')).stdout
          check_json()

        print('  native (emitting JS)')
        output = run_process([tools.js_optimizer.get_native_optimizer(), input] + passes, stdin=PIPE, stdout=PIPE).stdout
        check_js(output, expected)

  def test_m_mm(self):
    create_test_file('foo.c', '''#include <emscripten.h>''')
    for opt in ['M', 'MM']:
      proc = run_process([PYTHON, EMCC, 'foo.c', '-' + opt], stdout=PIPE, stderr=PIPE)
      assert 'foo.o: ' in proc.stdout, '-%s failed to produce the right output: %s' % (opt, proc.stdout)
      assert 'error' not in proc.stderr, 'Unexpected stderr: ' + proc.stderr

  @uses_canonical_tmp
  def test_emcc_debug_files(self):
    for opts in [0, 1, 2, 3]:
      for debug in [None, '1', '2']:
        print(opts, debug)
        if os.path.exists(self.canonical_temp_dir):
          shutil.rmtree(self.canonical_temp_dir)

        env = os.environ.copy()
        if debug is None:
          env.pop('EMCC_DEBUG', None)
        else:
          env['EMCC_DEBUG'] = debug
        run_process([PYTHON, EMCC, path_from_root('tests', 'hello_world.cpp'), '-O' + str(opts)], stderr=PIPE, env=env)
        if debug is None:
          self.assertFalse(os.path.exists(self.canonical_temp_dir))
        elif debug == '1':
          if self.is_wasm_backend():
            self.assertExists(os.path.join(self.canonical_temp_dir, 'emcc-3-original.js'))
          else:
            self.assertExists(os.path.join(self.canonical_temp_dir, 'emcc-0-linktime.bc'))
            self.assertExists(os.path.join(self.canonical_temp_dir, 'emcc-1-original.js'))
        elif debug == '2':
          if self.is_wasm_backend():
            self.assertExists(os.path.join(self.canonical_temp_dir, 'emcc-3-original.js'))
          else:
            self.assertExists(os.path.join(self.canonical_temp_dir, 'emcc-0-basebc.bc'))
            self.assertExists(os.path.join(self.canonical_temp_dir, 'emcc-1-linktime.bc'))
            self.assertExists(os.path.join(self.canonical_temp_dir, 'emcc-2-original.js'))

  def test_debuginfo(self):
    for args, expect_debug in [
        (['-O0'], False),
        (['-O0', '-g'], True),
        (['-O0', '-g4'], True),
        (['-O1'], False),
        (['-O1', '-g'], True),
        (['-O2'], False),
        (['-O2', '-g'], True),
      ]:
      print(args, expect_debug)
      err = run_process([PYTHON, EMCC, '-v', path_from_root('tests', 'hello_world.cpp')] + args, stdout=PIPE, stderr=PIPE).stderr
      lines = err.splitlines()
      if self.is_wasm_backend():
        finalize = [l for l in lines if 'wasm-emscripten-finalize' in l][0]
        if expect_debug:
          self.assertIn(' -g ', finalize)
        else:
          self.assertNotIn(' -g ', finalize)
      else:
        if expect_debug:
          self.assertNotIn('strip-debug', err)
        else:
          self.assertIn('strip-debug', err)

  @no_fastcomp()
  def test_debuginfo_line_tables_only(self):
    def test(do_compile):
      do_compile([])
      no_size = os.path.getsize('a.out.wasm')
      do_compile(['-gline-tables-only'])
      line_size = os.path.getsize('a.out.wasm')
      do_compile(['-g'])
      full_size = os.path.getsize('a.out.wasm')
      return (no_size, line_size, full_size)

    def compile_to_object(compile_args):
      run_process([PYTHON, EMCC, path_from_root('tests', 'hello_world.cpp'), '-c', '-o', 'a.out.wasm'] + compile_args)

    no_size, line_size, full_size = test(compile_to_object)

    self.assertLess(no_size, line_size)
    # currently we don't support full debug info anyhow, so line tables
    # is all we have
    self.assertEqual(line_size, full_size)

    def compile_to_executable(compile_args):
      # compile with the specified args
      run_process([PYTHON, EMCC, path_from_root('tests', 'hello_world.cpp'), '-c', '-o', 'a.o'] + compile_args)
      # link with debug info
      run_process([PYTHON, EMCC, 'a.o', '-g'])

    no_size, line_size, full_size = test(compile_to_executable)

    # currently we strip all debug info from the final wasm anyhow, until
    # we have full dwarf support
    self.assertEqual(no_size, line_size)
    self.assertEqual(line_size, full_size)

  @unittest.skipIf(not scons_path, 'scons not found in PATH')
  @with_env_modify({'EMSCRIPTEN_ROOT': path_from_root()})
  def test_scons(self):
    # this test copies the site_scons directory alongside the test
    shutil.copytree(path_from_root('tests', 'scons'), 'test')
    shutil.copytree(path_from_root('tools', 'scons', 'site_scons'), os.path.join('test', 'site_scons'))
    with chdir('test'):
      run_process(['scons'])
      output = run_js('scons_integration.js', assert_returncode=5)
    self.assertContained('If you see this - the world is all right!', output)

  @unittest.skipIf(not scons_path, 'scons not found in PATH')
  @with_env_modify({'EMSCRIPTEN_TOOLPATH': path_from_root('tools', 'scons', 'site_scons'),
                    'EMSCRIPTEN_ROOT': path_from_root()})
  def test_emscons(self):
    # uses the emscons wrapper which requires EMSCRIPTEN_TOOLPATH to find
    # site_scons
    shutil.copytree(path_from_root('tests', 'scons'), 'test')
    with chdir('test'):
      run_process([path_from_root('emscons'), 'scons'])
      output = run_js('scons_integration.js', assert_returncode=5)
    self.assertContained('If you see this - the world is all right!', output)

  def test_embind(self):
    environ = os.environ.copy()
    environ['EMCC_CLOSURE_ARGS'] = environ.get('EMCC_CLOSURE_ARGS', '') + " --externs " + pipes.quote(path_from_root('tests', 'embind', 'underscore-externs.js'))
    test_cases = [
        ([], True), # without --bind, we fail
        (['--bind'], False),
        (['--bind', '-O1'], False),
        (['--bind', '-O2'], False),
        (['--bind', '-O2', '-s', 'ALLOW_MEMORY_GROWTH=1', path_from_root('tests', 'embind', 'isMemoryGrowthEnabled=true.cpp')], False),
    ]
    without_utf8_args = ['-s', 'EMBIND_STD_STRING_IS_UTF8=0']
    test_cases_without_utf8 = []
    for args, fail in test_cases:
        test_cases_without_utf8.append((args + without_utf8_args, fail))
    test_cases += test_cases_without_utf8
    test_cases.extend([(args[:] + ['-s', 'DYNAMIC_EXECUTION=0'], status) for args, status in test_cases])
    test_cases.append((['--bind', '-O2', '--closure', '1'], False)) # closure compiler doesn't work with DYNAMIC_EXECUTION=0
    test_cases = [(args + ['-s', 'IN_TEST_HARNESS=1'], status) for args, status in test_cases]

    for args, fail in test_cases:
      print(args, fail)
      self.clear()
      try_delete('a.out.js')

      testFiles = [
        path_from_root('tests', 'embind', 'underscore-1.4.2.js'),
        path_from_root('tests', 'embind', 'imvu_test_adapter.js'),
        path_from_root('tests', 'embind', 'embind.test.js'),
      ]

      proc = run_process(
        [PYTHON, EMCC, path_from_root('tests', 'embind', 'embind_test.cpp'),
         '--pre-js', path_from_root('tests', 'embind', 'test.pre.js'),
         '--post-js', path_from_root('tests', 'embind', 'test.post.js'),
         '-s', 'WASM_ASYNC_COMPILATION=0'] + args,
        stderr=PIPE if fail else None,
        check=not fail,
        env=environ)

      if fail:
        self.assertNotEqual(proc.returncode, 0)
      else:
        if 'DYNAMIC_EXECUTION=0' in args:
          with open('a.out.js') as js_binary_file:
            js_binary_str = js_binary_file.read()
            self.assertNotIn('new Function(', js_binary_str, 'Found "new Function(" with DYNAMIC_EXECUTION=0')
            self.assertNotIn('eval(', js_binary_str, 'Found "eval(" with DYNAMIC_EXECUTION=0')

        with open('a.out.js', 'ab') as f:
          for tf in testFiles:
            f.write(open(tf, 'rb').read())

        output = run_js('a.out.js', stdout=PIPE, stderr=PIPE, full_output=True, engine=NODE_JS)
        assert "FAIL" not in output, output

  def test_emconfig(self):
    output = run_process([PYTHON, EMCONFIG, 'LLVM_ROOT'], stdout=PIPE).stdout.strip()
    self.assertEqual(output, LLVM_ROOT)
    invalid = 'Usage: em-config VAR_NAME'
    # Don't accept variables that do not exist
    output = self.expect_fail([PYTHON, EMCONFIG, 'VAR_WHICH_DOES_NOT_EXIST']).strip()
    self.assertEqual(output, invalid)
    # Don't accept no arguments
    output = self.expect_fail([PYTHON, EMCONFIG]).strip()
    self.assertEqual(output, invalid)
    # Don't accept more than one variable
    output = self.expect_fail([PYTHON, EMCONFIG, 'LLVM_ROOT', 'EMCC']).strip()
    self.assertEqual(output, invalid)
    # Don't accept arbitrary python code
    output = self.expect_fail([PYTHON, EMCONFIG, 'sys.argv[1]']).strip()
    self.assertEqual(output, invalid)

  def test_link_s(self):
    # -s OPT=VALUE can conflict with -s as a linker option. We warn and ignore
    create_test_file('main.cpp', r'''
      extern "C" {
        void something();
      }

      int main() {
        something();
        return 0;
      }
    ''')
    create_test_file('supp.cpp', r'''
      #include <stdio.h>

      extern "C" {
        void something() {
          printf("yello\n");
        }
      }
    ''')
    run_process([PYTHON, EMCC, 'main.cpp', '-o', 'main.o'])
    run_process([PYTHON, EMCC, 'supp.cpp', '-o', 'supp.o'])

    run_process([PYTHON, EMCC, 'main.o', '-s', 'supp.o', '-s', 'SAFE_HEAP=1'])
    self.assertContained('yello', run_js('a.out.js'))
    # Check that valid -s option had an effect'
    self.assertContained('SAFE_HEAP', open('a.out.js').read())

  def test_conftest_s_flag_passing(self):
    create_test_file('conftest.c', r'''
      int main() {
        return 0;
      }
    ''')
    with env_modify({'EMMAKEN_JUST_CONFIGURE': '1'}):
      cmd = [PYTHON, EMCC, '-s', 'ASSERTIONS=1', 'conftest.c', '-o', 'conftest']
    output = run_process(cmd, stderr=PIPE)
    self.assertNotContained('emcc: warning: treating -s as linker option', output.stderr)
    self.assertExists('conftest')

  def test_file_packager(self):
    os.mkdir('subdir')
    create_test_file('data1.txt', 'data1')

    os.chdir('subdir')
    create_test_file('data2.txt', 'data2')

    # relative path to below the current dir is invalid
    stderr = self.expect_fail([PYTHON, FILE_PACKAGER, 'test.data', '--preload', '../data1.txt'])
    self.assertContained('below the current directory', stderr)

    # relative path that ends up under us is cool
    proc = run_process([PYTHON, FILE_PACKAGER, 'test.data', '--preload', '../subdir/data2.txt'], stderr=PIPE, stdout=PIPE)
    self.assertGreater(len(proc.stdout), 0)
    self.assertNotContained('below the current directory', proc.stderr)

    # direct path leads to the same code being generated - relative path does not make us do anything different
    proc2 = run_process([PYTHON, FILE_PACKAGER, 'test.data', '--preload', 'data2.txt'], stderr=PIPE, stdout=PIPE)
    self.assertGreater(len(proc2.stdout), 0)
    self.assertNotContained('below the current directory', proc2.stderr)

    def clean(txt):
      return [line for line in txt.split('\n') if 'PACKAGE_UUID' not in line and 'loadPackage({' not in line]

    assert clean(proc.stdout) == clean(proc2.stdout)

    # verify '--separate-metadata' option produces separate metadata file
    os.chdir('..')

    run_process([PYTHON, FILE_PACKAGER, 'test.data', '--preload', 'data1.txt', '--preload', 'subdir/data2.txt', '--js-output=immutable.js', '--separate-metadata'])
    assert os.path.isfile('immutable.js.metadata')
    # verify js output file is immutable when metadata is separated
    shutil.copy2('immutable.js', 'immutable.js.copy') # copy with timestamp preserved
    run_process([PYTHON, FILE_PACKAGER, 'test.data', '--preload', 'data1.txt', '--preload', 'subdir/data2.txt', '--js-output=immutable.js', '--separate-metadata'])
    assert filecmp.cmp('immutable.js.copy', 'immutable.js')
    # assert both file content and timestamp are the same as reference copy
    self.assertEqual(str(os.path.getmtime('immutable.js.copy')), str(os.path.getmtime('immutable.js')))
    # verify the content of metadata file is correct
    with open('immutable.js.metadata') as f:
      metadata = json.load(f)
    self.assertEqual(len(metadata['files']), 2)
    assert metadata['files'][0]['start'] == 0 and metadata['files'][0]['end'] == len('data1') and metadata['files'][0]['filename'] == '/data1.txt'
    assert metadata['files'][1]['start'] == len('data1') and metadata['files'][1]['end'] == len('data1') + len('data2') and metadata['files'][1]['filename'] == '/subdir/data2.txt'
    assert metadata['remote_package_size'] == len('data1') + len('data2')

    # can only assert the uuid format is correct, the uuid's value is expected to differ in between invocation
    uuid.UUID(metadata['package_uuid'], version=4)

  def test_file_packager_unicode(self):
    unicode_name = 'unicode…☃'
    if not os.path.exists(unicode_name):
      try:
        os.mkdir(unicode_name)
      except OSError:
        print("we failed to even create a unicode dir, so on this OS, we can't test this")
        return
    full = os.path.join(unicode_name, 'data.txt')
    create_test_file(full, 'data')
    proc = run_process([PYTHON, FILE_PACKAGER, 'test.data', '--preload', full], stdout=PIPE, stderr=PIPE)
    assert len(proc.stdout), proc.stderr
    assert unicode_name in proc.stdout, proc.stdout
    print(len(proc.stderr))

  def test_file_packager_mention_FORCE_FILESYSTEM(self):
    MESSAGE = 'Remember to build the main file with  -s FORCE_FILESYSTEM=1  so that it includes support for loading this file package'
    create_test_file('data.txt', 'data1')
    # mention when running standalone
    err = run_process([PYTHON, FILE_PACKAGER, 'test.data', '--preload', 'data.txt'], stdout=PIPE, stderr=PIPE).stderr
    self.assertContained(MESSAGE, err)
    # do not mention from emcc
    err = run_process([PYTHON, EMCC, path_from_root('tests', 'hello_world.c'), '--preload-file', 'data.txt'], stdout=PIPE, stderr=PIPE).stderr
    assert len(err) == 0, err

  def test_headless(self):
    shutil.copyfile(path_from_root('tests', 'screenshot.png'), 'example.png')
    run_process([PYTHON, EMCC, path_from_root('tests', 'sdl_headless.c'), '-s', 'HEADLESS=1'])
    output = run_js('a.out.js', stderr=PIPE)
    assert '''Init: 0
Font: 0x1
Sum: 0
you should see two lines of text in different colors and a blue rectangle
SDL_Quit called (and ignored)
done.
''' in output, output

  def test_preprocess(self):
    # Pass -Werror to prevent regressions such as https://github.com/emscripten-core/emscripten/pull/9661
    out = run_process([PYTHON, EMCC, path_from_root('tests', 'hello_world.c'), '-E', '-Werror'], stdout=PIPE).stdout
    self.assertNotExists('a.out.js')
    self.assertNotExists('a.out')
    # Test explicitly that the output contains a line typically written by the preprocessor.
    self.assertContained('# 1 ', out)
    self.assertContained('hello_world.c"', out)
    self.assertContained('printf("hello, world!', out)

  def test_syntax_only_valid(self):
    result = run_process([PYTHON, EMCC, path_from_root('tests', 'hello_world.c'), '-fsyntax-only'], stdout=PIPE, stderr=STDOUT)
    self.assertEqual(result.stdout, '')
    self.assertNotExists('a.out.js')

  def test_syntax_only_invalid(self):
    create_test_file('src.c', 'int main() {')
    result = run_process([PYTHON, EMCC, 'src.c', '-fsyntax-only'], stdout=PIPE, check=False, stderr=STDOUT)
    self.assertNotEqual(result.returncode, 0)
    self.assertContained("src.c:1:13: error: expected '}'", result.stdout)
    self.assertNotExists('a.out.js')

  def test_demangle(self):
    create_test_file('src.cpp', '''
      #include <stdio.h>
      #include <emscripten.h>
      void two(char c) {
        EM_ASM(out(stackTrace()));
      }
      void one(int x) {
        two(x % 17);
      }
      int main() {
        EM_ASM(out(demangle('__Znwm'))); // check for no aborts
        EM_ASM(out(demangle('_main')));
        EM_ASM(out(demangle('__Z2f2v')));
        EM_ASM(out(demangle('__Z12abcdabcdabcdi')));
        EM_ASM(out(demangle('__ZL12abcdabcdabcdi')));
        EM_ASM(out(demangle('__Z4testcsifdPvPiPc')));
        EM_ASM(out(demangle('__ZN4test5moarrEcslfdPvPiPc')));
        EM_ASM(out(demangle('__ZN4Waka1f12a234123412345pointEv')));
        EM_ASM(out(demangle('__Z3FooIiEvv')));
        EM_ASM(out(demangle('__Z3FooIidEvi')));
        EM_ASM(out(demangle('__ZN3Foo3BarILi5EEEvv')));
        EM_ASM(out(demangle('__ZNK10__cxxabiv120__si_class_type_info16search_below_dstEPNS_19__dynamic_cast_infoEPKvib')));
        EM_ASM(out(demangle('__Z9parsewordRPKciRi')));
        EM_ASM(out(demangle('__Z5multiwahtjmxyz')));
        EM_ASM(out(demangle('__Z1aA32_iPA5_c')));
        EM_ASM(out(demangle('__ZN21FWakaGLXFleeflsMarfooC2EjjjPKvbjj')));
        EM_ASM(out(demangle('__ZN5wakaw2Cm10RasterBaseINS_6watwat9PolocatorEE8merbine1INS4_2OREEEvPKjj'))); // we get this wrong, but at least emit a '?'
        one(17);
        return 0;
      }
    ''')

    # full demangle support

    run_process([PYTHON, EMCC, 'src.cpp', '-s', 'DEMANGLE_SUPPORT=1'])
    output = run_js('a.out.js')
    self.assertContained('''operator new(unsigned long)
_main
f2()
abcdabcdabcd(int)
abcdabcdabcd(int)
test(char, short, int, float, double, void*, int*, char*)
test::moarr(char, short, long, float, double, void*, int*, char*)
Waka::f::a23412341234::point()
void Foo<int>()
void Foo<int, double>(int)
void Foo::Bar<5>()
__cxxabiv1::__si_class_type_info::search_below_dst(__cxxabiv1::__dynamic_cast_info*, void const*, int, bool) const
parseword(char const*&, int, int&)
multi(wchar_t, signed char, unsigned char, unsigned short, unsigned int, unsigned long, long long, unsigned long long, ...)
a(int [32], char (*) [5])
FWakaGLXFleeflsMarfoo::FWakaGLXFleeflsMarfoo(unsigned int, unsigned int, unsigned int, void const*, bool, unsigned int, unsigned int)
void wakaw::Cm::RasterBase<wakaw::watwat::Polocator>::merbine1<wakaw::Cm::RasterBase<wakaw::watwat::Polocator>::OR>(unsigned int const*, unsigned int)
''', output)
    # test for multiple functions in one stack trace
    run_process([PYTHON, EMCC, 'src.cpp', '-s', 'DEMANGLE_SUPPORT=1', '-g'])
    output = run_js('a.out.js')
    self.assertIn('one(int)', output)
    self.assertIn('two(char)', output)

  def test_demangle_cpp(self):
    create_test_file('src.cpp', '''
      #include <stdio.h>
      #include <emscripten.h>
      #include <cxxabi.h>
      #include <assert.h>

      int main() {
        char out[256];
        int status = 1;
        size_t length = 255;
        abi::__cxa_demangle("_ZN4Waka1f12a234123412345pointEv", out, &length, &status);
        assert(status == 0);
        printf("%s\\n", out);
        return 0;
      }
    ''')

    run_process([PYTHON, EMCC, 'src.cpp'])
    output = run_js('a.out.js')
    self.assertContained('Waka::f::a23412341234::point()', output)

  def test_module_exports_with_closure(self):
    # This test checks that module.export is retained when JavaScript is minified by compiling with --closure 1
    # This is important as if module.export is not present the Module object will not be visible to node.js
    # Run with ./runner.py other.test_module_exports_with_closure

    # First make sure test.js isn't present.
    self.clear()

    # compile with -O2 --closure 0
    run_process([PYTHON, EMCC, path_from_root('tests', 'Module-exports', 'test.c'),
                 '-o', 'test.js', '-O2', '--closure', '0',
                 '--pre-js', path_from_root('tests', 'Module-exports', 'setup.js'),
                 '-s', 'EXPORTED_FUNCTIONS=["_bufferTest"]',
                 '-s', 'EXTRA_EXPORTED_RUNTIME_METHODS=["ccall", "cwrap"]',
                 '-s', 'WASM_ASYNC_COMPILATION=0'])

    # Check that compilation was successful
    self.assertExists('test.js')
    test_js_closure_0 = open('test.js').read()

    # Check that test.js compiled with --closure 0 contains "module['exports'] = Module;"
    assert ("module['exports'] = Module;" in test_js_closure_0) or ('module["exports"]=Module' in test_js_closure_0) or ('module["exports"] = Module;' in test_js_closure_0)

    # Check that main.js (which requires test.js) completes successfully when run in node.js
    # in order to check that the exports are indeed functioning correctly.
    shutil.copyfile(path_from_root('tests', 'Module-exports', 'main.js'), 'main.js')
    if NODE_JS in JS_ENGINES:
      self.assertContained('bufferTest finished', run_js('main.js', engine=NODE_JS))

    # Delete test.js again and check it's gone.
    try_delete('test.js')
    self.assertNotExists('test.js')

    # compile with -O2 --closure 1
    run_process([PYTHON, EMCC, path_from_root('tests', 'Module-exports', 'test.c'),
                 '-o', 'test.js', '-O2', '--closure', '1',
                 '--pre-js', path_from_root('tests', 'Module-exports', 'setup.js'),
                 '-s', 'EXPORTED_FUNCTIONS=["_bufferTest"]',
                 '-s', 'EXTRA_EXPORTED_RUNTIME_METHODS=["ccall", "cwrap"]',
                 '-s', 'WASM_ASYNC_COMPILATION=0'])

    # Check that compilation was successful
    self.assertExists('test.js')
    test_js_closure_1 = open('test.js').read()

    # Check that test.js compiled with --closure 1 contains "module.exports", we want to verify that
    # "module['exports']" got minified to "module.exports" when compiling with --closure 1
    assert "module.exports" in test_js_closure_1

    # Check that main.js (which requires test.js) completes successfully when run in node.js
    # in order to check that the exports are indeed functioning correctly.
    if NODE_JS in JS_ENGINES:
      self.assertContained('bufferTest finished', run_js('main.js', engine=NODE_JS))

  def test_node_catch_exit(self):
    # Test that in node.js exceptions are not caught if NODEJS_EXIT_CATCH=0
    if NODE_JS not in JS_ENGINES:
      return

    create_test_file('count.c', '''
      #include <string.h>
      int count(const char *str) {
          return (int)strlen(str);
      }
    ''')

    create_test_file('index.js', '''
      const count = require('./count.js');

      console.log(xxx); //< here is the ReferenceError
    ''')

    reference_error_text = 'console.log(xxx); //< here is the ReferenceError'

    run_process([PYTHON, EMCC, 'count.c', '-o', 'count.js'])

    # Check that the ReferenceError is caught and rethrown and thus the original error line is masked
    self.assertNotContained(reference_error_text,
                            run_js('index.js', engine=NODE_JS, stderr=STDOUT, assert_returncode=None))

    run_process([PYTHON, EMCC, 'count.c', '-o', 'count.js', '-s', 'NODEJS_CATCH_EXIT=0'])

    # Check that the ReferenceError is not caught, so we see the error properly
    self.assertContained(reference_error_text,
                         run_js('index.js', engine=NODE_JS, stderr=STDOUT, assert_returncode=None))

  def test_extra_exported_methods(self):
    # Test with node.js that the EXTRA_EXPORTED_RUNTIME_METHODS setting is considered by libraries
    if NODE_JS not in JS_ENGINES:
      self.skipTest("node engine required for this test")

    create_test_file('count.c', '''
      #include <string.h>
      int count(const char *str) {
          return (int)strlen(str);
      }
    ''')

    create_test_file('index.js', '''
      const count = require('./count.js');

      console.log(count.FS_writeFile);
    ''')

    reference_error_text = 'undefined'

    run_process([PYTHON, EMCC, 'count.c', '-s', 'FORCE_FILESYSTEM=1', '-s',
                 'EXTRA_EXPORTED_RUNTIME_METHODS=["FS_writeFile"]', '-o', 'count.js'])

    # Check that the Module.FS_writeFile exists
    self.assertNotContained(reference_error_text,
                            run_js('index.js', engine=NODE_JS, stderr=STDOUT, assert_returncode=None))

    run_process([PYTHON, EMCC, 'count.c', '-s', 'FORCE_FILESYSTEM=1', '-o', 'count.js'])

    # Check that the Module.FS_writeFile is not exported
    self.assertContained(reference_error_text,
                         run_js('index.js', engine=NODE_JS, stderr=STDOUT, assert_returncode=None))

  def test_fs_stream_proto(self):
    open('src.cpp', 'wb').write(br'''
#include <stdio.h>
#include <fcntl.h>
#include <unistd.h>
#include <sys/stat.h>
#include <errno.h>
#include <string.h>

int main()
{
    long file_size = 0;
    int h = open("src.cpp", O_RDONLY, 0666);
    if (0 != h)
    {
        FILE* file = fdopen(h, "rb");
        if (0 != file)
        {
            fseek(file, 0, SEEK_END);
            file_size = ftell(file);
            fseek(file, 0, SEEK_SET);
        }
        else
        {
            printf("fdopen() failed: %s\n", strerror(errno));
            return 10;
        }
        close(h);
        printf("File size: %ld\n", file_size);
    }
    else
    {
        printf("open() failed: %s\n", strerror(errno));
        return 10;
    }
    return 0;
}
    ''')
    run_process([PYTHON, EMCC, 'src.cpp', '--embed-file', 'src.cpp'])
    for engine in JS_ENGINES:
      out = run_js('a.out.js', engine=engine, stderr=PIPE, full_output=True)
      self.assertContained('File size: 724', out)

  def test_proxyfs(self):
    # This test supposes that 3 different programs share the same directory and files.
    # The same JS object is not used for each of them
    # But 'require' function caches JS objects.
    # If we just load same js-file multiple times like following code,
    # these programs (m0,m1,m2) share the same JS object.
    #
    #   var m0 = require('./proxyfs_test.js');
    #   var m1 = require('./proxyfs_test.js');
    #   var m2 = require('./proxyfs_test.js');
    #
    # To separate js-objects for each of them, following 'require' use different js-files.
    #
    #   var m0 = require('./proxyfs_test.js');
    #   var m1 = require('./proxyfs_test1.js');
    #   var m2 = require('./proxyfs_test2.js');
    #
    create_test_file('proxyfs_test_main.js', r'''
var m0 = require('./proxyfs_test.js');
var m1 = require('./proxyfs_test1.js');
var m2 = require('./proxyfs_test2.js');

var section;
function print(str){
  process.stdout.write(section+":"+str+":");
}

m0.FS.mkdir('/working');
m0.FS.mount(m0.PROXYFS,{root:'/',fs:m1.FS},'/working');
m0.FS.mkdir('/working2');
m0.FS.mount(m0.PROXYFS,{root:'/',fs:m2.FS},'/working2');

section = "child m1 reads and writes local file.";
print("m1 read embed");
m1.ccall('myreade','number',[],[]);
print("m1 write");console.log("");
m1.ccall('mywrite0','number',['number'],[1]);
print("m1 read");
m1.ccall('myread0','number',[],[]);


section = "child m2 reads and writes local file.";
print("m2 read embed");
m2.ccall('myreade','number',[],[]);
print("m2 write");console.log("");
m2.ccall('mywrite0','number',['number'],[2]);
print("m2 read");
m2.ccall('myread0','number',[],[]);

section = "child m1 reads local file.";
print("m1 read");
m1.ccall('myread0','number',[],[]);

section = "parent m0 reads and writes local and children's file.";
print("m0 read embed");
m0.ccall('myreade','number',[],[]);
print("m0 read m1");
m0.ccall('myread1','number',[],[]);
print("m0 read m2");
m0.ccall('myread2','number',[],[]);

section = "m0,m1 and m2 verify local files.";
print("m0 write");console.log("");
m0.ccall('mywrite0','number',['number'],[0]);
print("m0 read");
m0.ccall('myread0','number',[],[]);
print("m1 read");
m1.ccall('myread0','number',[],[]);
print("m2 read");
m2.ccall('myread0','number',[],[]);

print("m0 read embed");
m0.ccall('myreade','number',[],[]);
print("m1 read embed");
m1.ccall('myreade','number',[],[]);
print("m2 read embed");
m2.ccall('myreade','number',[],[]);

section = "parent m0 writes and reads children's files.";
print("m0 write m1");console.log("");
m0.ccall('mywrite1','number',[],[]);
print("m0 read m1");
m0.ccall('myread1','number',[],[]);
print("m0 write m2");console.log("");
m0.ccall('mywrite2','number',[],[]);
print("m0 read m2");
m0.ccall('myread2','number',[],[]);
print("m1 read");
m1.ccall('myread0','number',[],[]);
print("m2 read");
m2.ccall('myread0','number',[],[]);
print("m0 read m0");
m0.ccall('myread0','number',[],[]);
''')

    create_test_file('proxyfs_pre.js', r'''
if (typeof Module === 'undefined') Module = {};
Module["noInitialRun"]=true;
noExitRuntime=true;
''')

    create_test_file('proxyfs_embed.txt', r'''test
''')

    create_test_file('proxyfs_test.c', r'''
#include <stdio.h>

int
mywrite1(){
  FILE* out = fopen("/working/hoge.txt","w");
  fprintf(out,"test1\n");
  fclose(out);
  return 0;
}

int
myread1(){
  FILE* in = fopen("/working/hoge.txt","r");
  char buf[1024];
  int len;
  if(in==NULL)
    printf("open failed\n");

  while(! feof(in)){
    if(fgets(buf,sizeof(buf),in)==buf){
      printf("%s",buf);
    }
  }
  fclose(in);
  return 0;
}
int
mywrite2(){
  FILE* out = fopen("/working2/hoge.txt","w");
  fprintf(out,"test2\n");
  fclose(out);
  return 0;
}

int
myread2(){
  {
    FILE* in = fopen("/working2/hoge.txt","r");
    char buf[1024];
    int len;
    if(in==NULL)
      printf("open failed\n");

    while(! feof(in)){
      if(fgets(buf,sizeof(buf),in)==buf){
        printf("%s",buf);
      }
    }
    fclose(in);
  }
  return 0;
}

int
mywrite0(int i){
  FILE* out = fopen("hoge.txt","w");
  fprintf(out,"test0_%d\n",i);
  fclose(out);
  return 0;
}

int
myread0(){
  {
    FILE* in = fopen("hoge.txt","r");
    char buf[1024];
    int len;
    if(in==NULL)
      printf("open failed\n");

    while(! feof(in)){
      if(fgets(buf,sizeof(buf),in)==buf){
        printf("%s",buf);
      }
    }
    fclose(in);
  }
  return 0;
}

int
myreade(){
  {
    FILE* in = fopen("proxyfs_embed.txt","r");
    char buf[1024];
    int len;
    if(in==NULL)
      printf("open failed\n");

    while(! feof(in)){
      if(fgets(buf,sizeof(buf),in)==buf){
        printf("%s",buf);
      }
    }
    fclose(in);
  }
  return 0;
}
''')

    run_process([PYTHON, EMCC,
                 '-o', 'proxyfs_test.js', 'proxyfs_test.c',
                 '--embed-file', 'proxyfs_embed.txt', '--pre-js', 'proxyfs_pre.js',
                 '-s', 'EXTRA_EXPORTED_RUNTIME_METHODS=["ccall", "cwrap"]',
                 '-lproxyfs.js',
                 '-s', 'WASM_ASYNC_COMPILATION=0',
                 '-s', 'MAIN_MODULE=1',
                 '-s', 'EXPORT_ALL=1'])
    # Following shutil.copyfile just prevent 'require' of node.js from caching js-object.
    # See https://nodejs.org/api/modules.html
    shutil.copyfile('proxyfs_test.js', 'proxyfs_test1.js')
    shutil.copyfile('proxyfs_test.js', 'proxyfs_test2.js')
    out = run_js('proxyfs_test_main.js')
    section = "child m1 reads and writes local file."
    self.assertContained(section + ":m1 read embed:test", out)
    self.assertContained(section + ":m1 write:", out)
    self.assertContained(section + ":m1 read:test0_1", out)
    section = "child m2 reads and writes local file."
    self.assertContained(section + ":m2 read embed:test", out)
    self.assertContained(section + ":m2 write:", out)
    self.assertContained(section + ":m2 read:test0_2", out)
    section = "child m1 reads local file."
    self.assertContained(section + ":m1 read:test0_1", out)
    section = "parent m0 reads and writes local and children's file."
    self.assertContained(section + ":m0 read embed:test", out)
    self.assertContained(section + ":m0 read m1:test0_1", out)
    self.assertContained(section + ":m0 read m2:test0_2", out)
    section = "m0,m1 and m2 verify local files."
    self.assertContained(section + ":m0 write:", out)
    self.assertContained(section + ":m0 read:test0_0", out)
    self.assertContained(section + ":m1 read:test0_1", out)
    self.assertContained(section + ":m2 read:test0_2", out)
    self.assertContained(section + ":m0 read embed:test", out)
    self.assertContained(section + ":m1 read embed:test", out)
    self.assertContained(section + ":m2 read embed:test", out)
    section = "parent m0 writes and reads children's files."
    self.assertContained(section + ":m0 write m1:", out)
    self.assertContained(section + ":m0 read m1:test1", out)
    self.assertContained(section + ":m0 write m2:", out)
    self.assertContained(section + ":m0 read m2:test2", out)
    self.assertContained(section + ":m1 read:test1", out)
    self.assertContained(section + ":m2 read:test2", out)
    self.assertContained(section + ":m0 read m0:test0_0", out)

  def check_simd(self, expected_simds, expected_out):
    if SPIDERMONKEY_ENGINE in JS_ENGINES:
      out = run_js('a.out.js', engine=SPIDERMONKEY_ENGINE, stderr=PIPE, full_output=True)
      self.validate_asmjs(out)
    else:
      out = run_js('a.out.js')
    self.assertContained(expected_out, out)

    src = open('a.out.js').read()
    asm = src[src.find('// EMSCRIPTEN_START_FUNCS'):src.find('// EMSCRIPTEN_END_FUNCS')]
    simds = asm.count('SIMD_')
    assert simds >= expected_simds, 'expecting to see at least %d SIMD* uses, but seeing %d' % (expected_simds, simds)

  @unittest.skip("autovectorization of this stopped in LLVM 6.0")
  def test_autovectorize_linpack(self):
    # TODO: investigate when SIMD arrives in wasm
    run_process([PYTHON, EMCC, path_from_root('tests', 'linpack.c'), '-O2', '-s', 'SIMD=1', '-DSP', '-s', 'PRECISE_F32=1', '--profiling', '-s', 'WASM=0'])
    self.check_simd(30, 'Unrolled Single  Precision')

  def test_dependency_file(self):
    # Issue 1732: -MMD (and friends) create dependency files that need to be
    # copied from the temporary directory.

    create_test_file('test.cpp', r'''
      #include "test.hpp"

      void my_function()
      {
      }
    ''')
    create_test_file('test.hpp', r'''
      void my_function();
    ''')

    run_process([PYTHON, EMCC, '-MMD', '-c', 'test.cpp', '-o', 'test.o'])

    self.assertExists('test.d')
    deps = open('test.d').read()
    # Look for ': ' instead of just ':' to not confuse C:\path\ notation with make "target: deps" rule. Not perfect, but good enough for this test.
    head, tail = deps.split(': ', 2)
    assert 'test.o' in head, 'Invalid dependency target'
    assert 'test.cpp' in tail and 'test.hpp' in tail, 'Invalid dependencies generated'

  def test_dependency_file_2(self):
    self.clear()
    shutil.copyfile(path_from_root('tests', 'hello_world.c'), 'a.c')
    run_process([PYTHON, EMCC, 'a.c', '-MMD', '-MF', 'test.d', '-c'])
    self.assertContained(open('test.d').read(), 'a.o: a.c\n')

    self.clear()
    shutil.copyfile(path_from_root('tests', 'hello_world.c'), 'a.c')
    run_process([PYTHON, EMCC, 'a.c', '-MMD', '-MF', 'test.d', '-c', '-o', 'test.o'])
    self.assertContained(open('test.d').read(), 'test.o: a.c\n')

    self.clear()
    shutil.copyfile(path_from_root('tests', 'hello_world.c'), 'a.c')
    os.mkdir('obj')
    run_process([PYTHON, EMCC, 'a.c', '-MMD', '-MF', 'test.d', '-c', '-o', 'obj/test.o'])
    self.assertContained(open('test.d').read(), 'obj/test.o: a.c\n')

  def test_js_lib_quoted_key(self):
    create_test_file('lib.js', r'''
mergeInto(LibraryManager.library, {
   __internal_data:{
    '<' : 0,
    'white space' : 1
  },
  printf__deps: ['__internal_data', 'fprintf']
});
''')

    run_process([PYTHON, EMCC, path_from_root('tests', 'hello_world.cpp'), '--js-library', 'lib.js'])
    self.assertContained('hello, world!', run_js('a.out.js'))

  def test_js_lib_exported(self):
    create_test_file('lib.js', r'''
mergeInto(LibraryManager.library, {
 jslibfunc: function(x) { return 2 * x }
});
''')
    create_test_file('src.cpp', r'''
#include <emscripten.h>
#include <stdio.h>
extern "C" int jslibfunc(int x);
int main() {
  printf("c calling: %d\n", jslibfunc(6));
  EM_ASM({
    out('js calling: ' + Module['_jslibfunc'](5) + '.');
  });
}
''')
    run_process([PYTHON, EMCC, 'src.cpp', '--js-library', 'lib.js', '-s', 'EXPORTED_FUNCTIONS=["_main", "_jslibfunc"]'])
    self.assertContained('c calling: 12\njs calling: 10.', run_js('a.out.js'))

  def test_js_lib_primitive_dep(self):
    # Verify that primitive dependencies aren't generated in the output JS.

    create_test_file('lib.js', r'''
mergeInto(LibraryManager.library, {
  foo__deps: ['Int8Array', 'NonPrimitive'],
  foo: function() {},
});
''')
    create_test_file('main.c', r'''
void foo(void);

int main(int argc, char** argv) {
  foo();
  return 0;
}
''')
    run_process([PYTHON, EMCC, '-O0', 'main.c', '--js-library', 'lib.js', '-s', 'WARN_ON_UNDEFINED_SYMBOLS=0'])
    generated = open('a.out.js').read()
    self.assertContained('missing function: NonPrimitive', generated)
    self.assertNotContained('missing function: Int8Array', generated)

  def test_js_lib_using_asm_lib(self):
    create_test_file('lib.js', r'''
mergeInto(LibraryManager.library, {
  jslibfunc__deps: ['asmlibfunc'],
  jslibfunc: function(x) {
    return 2 * _asmlibfunc(x);
  },

  asmlibfunc__asm: true,
  asmlibfunc__sig: 'ii',
  asmlibfunc: function(x) {
    x = x | 0;
    return x + 1 | 0;
  }
});
''')
    create_test_file('src.cpp', r'''
#include <stdio.h>
extern "C" int jslibfunc(int x);
int main() {
  printf("c calling: %d\n", jslibfunc(6));
}
''')
    run_process([PYTHON, EMCC, 'src.cpp', '--js-library', 'lib.js'])
    self.assertContained('c calling: 14\n', run_js('a.out.js'))

  def test_EMCC_BUILD_DIR(self):
    # EMCC_BUILD_DIR env var contains the dir we were building in, when running the js compiler (e.g. when
    # running a js library). We force the cwd to be src/ for technical reasons, so this lets you find out
    # where you were.
    create_test_file('lib.js', r'''
printErr('dir was ' + process.env.EMCC_BUILD_DIR);
''')
    err = run_process([PYTHON, EMCC, path_from_root('tests', 'hello_world.cpp'), '--js-library', 'lib.js'], stderr=PIPE).stderr
    self.assertContained('dir was ' + os.path.realpath(os.path.normpath(self.get_dir())), err)

  def test_float_h(self):
    process = run_process([PYTHON, EMCC, path_from_root('tests', 'float+.c')], stdout=PIPE, stderr=PIPE)
    assert process.returncode == 0, 'float.h should agree with our system: ' + process.stdout + '\n\n\n' + process.stderr

  def test_output_is_dir(self):
    outdir = 'out_dir/'
    os.mkdir(outdir)
    err = self.expect_fail([PYTHON, EMCC, '-c', path_from_root('tests', 'hello_world.c'), '-o', outdir])
    self.assertContained('error: unable to open output file', err)

  def test_default_obj_ext(self):
    run_process([PYTHON, EMCC, '-c', path_from_root('tests', 'hello_world.c')])
    self.assertExists('hello_world.o')

    run_process([PYTHON, EMCC, '-c', path_from_root('tests', 'hello_world.c'), '--default-obj-ext', 'obj'])
    self.assertExists('hello_world.obj')

  def test_doublestart_bug(self):
    create_test_file('code.cpp', r'''
#include <stdio.h>
#include <emscripten.h>

void main_loop(void) {
    static int cnt = 0;
    if (++cnt >= 10) emscripten_cancel_main_loop();
}

int main(void) {
    printf("This should only appear once.\n");
    emscripten_set_main_loop(main_loop, 10, 0);
    return 0;
}
''')

    create_test_file('pre.js', r'''
if (!Module['preRun']) Module['preRun'] = [];
Module["preRun"].push(function () {
    addRunDependency('test_run_dependency');
    removeRunDependency('test_run_dependency');
});
''')

    run_process([PYTHON, EMCC, 'code.cpp', '--pre-js', 'pre.js'])
    output = run_js('a.out.js', engine=NODE_JS)

    assert output.count('This should only appear once.') == 1, output

  def test_module_print(self):
    create_test_file('code.cpp', r'''
#include <stdio.h>
int main(void) {
  printf("123456789\n");
  return 0;
}
''')

    create_test_file('pre.js', r'''
var Module = { print: function(x) { throw '<{(' + x + ')}>' } };
''')

    run_process([PYTHON, EMCC, 'code.cpp', '--pre-js', 'pre.js'])
    output = run_js('a.out.js', stderr=PIPE, full_output=True, engine=NODE_JS, assert_returncode=None)
    assert r'<{(123456789)}>' in output, output

  def test_precompiled_headers(self):
    for suffix in ['gch', 'pch']:
      print(suffix)
      self.clear()

      create_test_file('header.h', '#define X 5\n')
      run_process([PYTHON, EMCC, '-xc++-header', 'header.h', '-c'])
      self.assertExists('header.h.gch') # default output is gch
      if suffix != 'gch':
        run_process([PYTHON, EMCC, '-xc++-header', 'header.h', '-o', 'header.h.' + suffix])
        assert open('header.h.gch', 'rb').read() == open('header.h.' + suffix, 'rb').read()

      create_test_file('src.cpp', r'''
#include <stdio.h>
int main() {
  printf("|%d|\n", X);
  return 0;
}
''')
      run_process([PYTHON, EMCC, 'src.cpp', '-include', 'header.h'])

      output = run_js('a.out.js', stderr=PIPE, full_output=True, engine=NODE_JS)
      assert '|5|' in output, output

      # also verify that the gch is actually used
      err = run_process([PYTHON, EMCC, 'src.cpp', '-include', 'header.h', '-Xclang', '-print-stats'], stderr=PIPE).stderr
      self.assertTextDataContained('*** PCH/Modules Loaded:\nModule: header.h.' + suffix, err)
      # and sanity check it is not mentioned when not
      try_delete('header.h.' + suffix)
      err = run_process([PYTHON, EMCC, 'src.cpp', '-include', 'header.h', '-Xclang', '-print-stats'], stderr=PIPE).stderr
      assert '*** PCH/Modules Loaded:\nModule: header.h.' + suffix not in err.replace('\r\n', '\n'), err

      # with specified target via -o
      try_delete('header.h.' + suffix)
      run_process([PYTHON, EMCC, '-xc++-header', 'header.h', '-o', 'my.' + suffix])
      self.assertExists('my.' + suffix)

      # -include-pch flag
      run_process([PYTHON, EMCC, '-xc++-header', 'header.h', '-o', 'header.h.' + suffix])
      run_process([PYTHON, EMCC, 'src.cpp', '-include-pch', 'header.h.' + suffix])
      output = run_js('a.out.js')
      assert '|5|' in output, output

  @no_wasm_backend('tests extra fastcomp warnings on unaligned loads/stores, which matter a lot more in asm.js')
  def test_warn_unaligned(self):
    create_test_file('src.cpp', r'''
#include <stdio.h>
struct packey {
  char x;
  int y;
  double z;
} __attribute__((__packed__));
int main() {
  volatile packey p;
  p.x = 0;
  p.y = 1;
  p.z = 2;
  return 0;
}
''')
    output = run_process([PYTHON, EMCC, 'src.cpp', '-s', 'WASM=0', '-s', 'WARN_UNALIGNED=1', '-g'], stderr=PIPE)
    assert 'emcc: warning: unaligned store' in output.stderr, output.stderr
    assert 'emcc: warning: unaligned store' in output.stderr, output.stderr
    assert '@line 11 "src.cpp"' in output.stderr, output.stderr

  def test_LEGACY_VM_SUPPORT(self):
    # when modern features are lacking, we can polyfill them or at least warn
    create_test_file('pre.js', 'Math.imul = undefined;')

    def test(expected, opts=[]):
      print(opts)
      result = run_process([PYTHON, EMCC, path_from_root('tests', 'hello_world.c'), '--pre-js', 'pre.js'] + opts, stderr=PIPE, check=False)
      if result.returncode == 0:
        self.assertContained(expected, run_js('a.out.js', stderr=PIPE, full_output=True, engine=NODE_JS, assert_returncode=None))
      else:
        self.assertContained(expected, result.stderr)

    # when legacy is needed, we show an error indicating so
    test('build with LEGACY_VM_SUPPORT')
    # wasm is on by default, and does not mix with legacy, so we show an error
    test('LEGACY_VM_SUPPORT is only supported for asm.js, and not wasm. Build with -s WASM=0', ['-s', 'LEGACY_VM_SUPPORT=1'])
    # legacy + disabling wasm works
    if self.is_wasm_backend():
      return
    test('hello, world!', ['-s', 'LEGACY_VM_SUPPORT=1', '-s', 'WASM=0'])

  def test_on_abort(self):
    expected_output = 'Module.onAbort was called'

    def add_on_abort_and_verify(extra=''):
      with open('a.out.js') as f:
        js = f.read()
      with open('a.out.js', 'w') as f:
        f.write("var Module = { onAbort: function() { console.log('%s') } };\n" % expected_output)
        f.write(extra + '\n')
        f.write(js)
      self.assertContained(expected_output, run_js('a.out.js', assert_returncode=None))

    # test direct abort() C call

    create_test_file('src.c', '''
        #include <stdlib.h>
        int main() {
          abort();
        }
      ''')
    run_process([PYTHON, EMCC, 'src.c', '-s', 'WASM_ASYNC_COMPILATION=0'])
    add_on_abort_and_verify()

    # test direct abort() JS call

    create_test_file('src.c', '''
        #include <emscripten.h>
        int main() {
          EM_ASM({ abort() });
        }
      ''')
    run_process([PYTHON, EMCC, 'src.c', '-s', 'WASM_ASYNC_COMPILATION=0'])
    add_on_abort_and_verify()

    # test throwing in an abort handler, and catching that

    create_test_file('src.c', '''
        #include <emscripten.h>
        int main() {
          EM_ASM({
            try {
              out('first');
              abort();
            } catch (e) {
              out('second');
              abort();
              throw e;
            }
          });
        }
      ''')
    run_process([PYTHON, EMCC, 'src.c', '-s', 'WASM_ASYNC_COMPILATION=0'])
    with open('a.out.js') as f:
      js = f.read()
    with open('a.out.js', 'w') as f:
      f.write("var Module = { onAbort: function() { console.log('%s'); throw 're-throw'; } };\n" % expected_output)
      f.write(js)
    out = run_js('a.out.js', stderr=STDOUT, assert_returncode=None)
    print(out)
    self.assertContained(expected_output, out)
    self.assertContained('re-throw', out)
    self.assertContained('first', out)
    self.assertContained('second', out)
    self.assertEqual(out.count(expected_output), 2)

    # test an abort during startup
    run_process([PYTHON, EMCC, path_from_root('tests', 'hello_world.c')])
    os.remove('a.out.wasm') # trigger onAbort by intentionally causing startup to fail
    add_on_abort_and_verify()

  def test_no_exit_runtime(self):
    create_test_file('code.cpp', r'''
#include <stdio.h>

template<int x>
struct Waste {
  Waste() {
    printf("coming around %d\n", x);
  }
  ~Waste() {
    printf("going away %d\n", x);
  }
};

Waste<1> w1;
Waste<2> w2;
Waste<3> w3;
Waste<4> w4;
Waste<5> w5;

int main(int argc, char **argv) {
  return 0;
}
    ''')

    for wasm in [0, 1]:
      for no_exit in [1, 0]:
        for opts in [[], ['-O1'], ['-O2', '-g2'], ['-O2', '-g2', '--llvm-lto', '1']]:
          if self.is_wasm_backend() and not wasm:
            continue
          print(wasm, no_exit, opts)
          cmd = [PYTHON, EMCC] + opts + ['code.cpp', '-s', 'EXIT_RUNTIME=' + str(1 - no_exit), '-s', 'WASM=' + str(wasm)]
          if wasm:
            cmd += ['--profiling-funcs'] # for function names
          run_process(cmd)
          output = run_js('a.out.js', stderr=PIPE, full_output=True, engine=NODE_JS)
          src = open('a.out.js').read()
          if wasm:
            src += '\n' + self.get_wasm_text('a.out.wasm')
          exit = 1 - no_exit
          print('  exit:', exit, 'opts:', opts)
          self.assertContained('coming around', output)
          self.assertContainedIf('going away', output, exit)
          if not self.is_wasm_backend():
            # The wasm backend uses atexit to register destructors when
            # constructors are called  There is currently no way to exclude
            # these destructors from the wasm binary.
            assert ('atexit(' in src) == exit, 'atexit should not appear in src when EXIT_RUNTIME=0'
            assert ('_ZN5WasteILi2EED' in src) == exit, 'destructors should not appear if no exit:\n' + src

  def test_no_exit_runtime_warnings_flush(self):
    # check we warn if there is unflushed info
    create_test_file('code.c', r'''
#include <stdio.h>
int main(int argc, char **argv) {
  printf("hello\n");
  printf("world"); // no newline, not flushed
#if FLUSH
  printf("\n");
#endif
}
''')
    create_test_file('code.cpp', r'''
#include <iostream>
int main() {
  using namespace std;
  cout << "hello" << std::endl;
  cout << "world"; // no newline, not flushed
#if FLUSH
  std::cout << std::endl;
#endif
}
''')
    for src in ['code.c', 'code.cpp']:
      for no_exit in [0, 1]:
        for assertions in [0, 1]:
          for flush in [0, 1]:
            # TODO: also check FILESYSTEM=0 here. it never worked though, buffered output was not emitted at shutdown
            print(src, no_exit, assertions, flush)
            cmd = [PYTHON, EMCC, src, '-s', 'EXIT_RUNTIME=%d' % (1 - no_exit), '-s', 'ASSERTIONS=%d' % assertions]
            if flush:
              cmd += ['-DFLUSH']
            run_process(cmd)
            output = run_js('a.out.js', stderr=PIPE, full_output=True)
            exit = 1 - no_exit
            assert 'hello' in output, output
            assert ('world' in output) == (exit or flush), 'unflushed content is shown only when exiting the runtime'
            assert (no_exit and assertions and not flush) == ('stdio streams had content in them that was not flushed. you should set EXIT_RUNTIME to 1' in output), 'warning should be shown'

  def test_fs_after_main(self):
    for args in [[], ['-O1']]:
      print(args)
      run_process([PYTHON, EMCC, path_from_root('tests', 'fs_after_main.cpp')])
      self.assertContained('Test passed.', run_js('a.out.js', engine=NODE_JS))

  @no_wasm_backend('tests fastcomp compiler flags')
  def test_os_oz(self):
    for arg, expect in [
        ('-O1', '-O1'),
        ('-O2', '-O3'),
        ('-Os', '-Os'),
        ('-Oz', '-Oz'),
        ('-O3', '-O3'),
      ]:
      print(arg, expect)
      proc = run_process([PYTHON, EMCC, '-v', path_from_root('tests', 'hello_world.cpp'), arg], stderr=PIPE)
      self.assertContained(expect, proc.stderr)
      self.assertContained('hello, world!', run_js('a.out.js'))

  def test_oz_size(self):
    sizes = {}
    for name, args in [
        ('0', []),
        ('1', ['-O1']),
        ('2', ['-O2']),
        ('s', ['-Os']),
        ('z', ['-Oz']),
        ('3', ['-O3']),
      ]:
      print(name, args)
      self.clear()
      run_process([PYTHON, EMCC, '-c', path_from_root('system', 'lib', 'dlmalloc.c')] + args)
      sizes[name] = os.path.getsize('dlmalloc.o')
    print(sizes)
    opt_min = min(sizes['1'], sizes['2'], sizes['3'], sizes['s'], sizes['z'])
    opt_max = max(sizes['1'], sizes['2'], sizes['3'], sizes['s'], sizes['z'])
    # 'opt builds are all fairly close'
    self.assertLess(opt_min - opt_max, opt_max * 0.1)
    # unopt build is quite larger'
    self.assertGreater(sizes['0'], (1.20 * opt_max))

  @no_wasm_backend('relies on ctor evaluation and dtor elimination')
  def test_global_inits(self):
    create_test_file('inc.h', r'''
#include <stdio.h>

template<int x>
struct Waste {
  int state;
  Waste() : state(10) {}
  void test(int a) {
    printf("%d\n", a + state);
  }
  ~Waste() {
    printf("going away %d\n", x);
  }
};

Waste<3> *getMore();
''')

    create_test_file('main.cpp', r'''
#include "inc.h"

Waste<1> mw1;
Waste<2> mw2;

int main(int argc, char **argv) {
  printf("argc: %d\n", argc);
  mw1.state += argc;
  mw2.state += argc;
  mw1.test(5);
  mw2.test(6);
  getMore()->test(0);
  return 0;
}
''')

    create_test_file('side.cpp', r'''
#include "inc.h"

Waste<3> sw3;

Waste<3> *getMore() {
  return &sw3;
}
''')

    for opts, has_global in [
      (['-O2', '-g', '-s', 'EXIT_RUNTIME=1'], True),
      # no-exit-runtime removes the atexits, and then globalgce can work
      # it's magic to remove the global initializer entirely
      (['-O2', '-g'], False),
      (['-Os', '-g', '-s', 'EXIT_RUNTIME=1'], True),
      (['-Os', '-g'], False),
      (['-O2', '-g', '--llvm-lto', '1', '-s', 'EXIT_RUNTIME=1'], True),
      (['-O2', '-g', '--llvm-lto', '1'], False),
    ]:
      print(opts, has_global)
      run_process([PYTHON, EMCC, 'main.cpp', '-c'] + opts)
      run_process([PYTHON, EMCC, 'side.cpp', '-c'] + opts)
      run_process([PYTHON, EMCC, 'main.o', 'side.o'] + opts)
      run_js('a.out.js', stderr=PIPE, full_output=True, engine=NODE_JS)
      src = open('a.out.js').read()
      self.assertContained('argc: 1\n16\n17\n10\n', run_js('a.out.js'))
      self.assertContainedIf('globalCtors', src, has_global)

  # Tests that when there are only 0 or 1 global initializers, that a grouped global initializer function will not be generated
  # (that would just consume excess code size)
  def test_no_global_inits(self):
    create_test_file('one_global_initializer.cpp', r'''
#include <emscripten.h>
#include <stdio.h>
double t = emscripten_get_now();
int main() { printf("t:%d\n", (int)(t>0)); }
''')
    run_process([PYTHON, EMCC, 'one_global_initializer.cpp'])
    # Above file has one global initializer, should not generate a redundant grouped globalCtors function
    self.assertNotContained('globalCtors', open('a.out.js').read())
    self.assertContained('t:1', run_js('a.out.js'))

    create_test_file('zero_global_initializers.cpp', r'''
#include <stdio.h>
int main() { printf("t:1\n"); }
''')
    run_process([PYTHON, EMCC, 'zero_global_initializers.cpp'])
    # Above file should have zero global initializers, should not generate any global initializer functions
    self.assertNotContained('__GLOBAL__sub_', open('a.out.js').read())
    self.assertContained('t:1', run_js('a.out.js'))

  def test_implicit_func(self):
    create_test_file('src.c', r'''
#include <stdio.h>
int main()
{
    printf("hello %d\n", strnlen("waka", 2)); // Implicit declaration, no header, for strnlen
    int (*my_strnlen)(char*, ...) = strnlen;
    printf("hello %d\n", my_strnlen("shaka", 2));
    return 0;
}
''')

    IMPLICIT_WARNING = '''warning: implicit declaration of function 'strnlen' is invalid in C99'''
    IMPLICIT_ERROR = '''error: implicit declaration of function 'strnlen' is invalid in C99'''

    for opts, expected, compile_expected in [
      ([], None, [IMPLICIT_ERROR]),
      (['-Wno-error=implicit-function-declaration'], ['hello '], [IMPLICIT_WARNING]), # turn error into warning
      (['-Wno-implicit-function-declaration'], ['hello '], []), # turn error into nothing at all (runtime output is incorrect)
    ]:
      print(opts, expected)
      try_delete('a.out.js')
      stderr = run_process([PYTHON, EMCC, 'src.c'] + opts, stderr=PIPE, check=False).stderr
      for ce in compile_expected + ['''warning: incompatible pointer types''']:
        self.assertContained(ce, stderr)
      if expected is None:
        assert not os.path.exists('a.out.js')
      else:
        output = run_js('a.out.js', stderr=PIPE, full_output=True)
        for e in expected:
          self.assertContained(e, output)

  @no_wasm_backend('uses prebuilt .ll file')
  def test_incorrect_static_call(self):
    for wasm in [0, 1]:
      for opts in [0, 1]:
        for asserts in [0, 1]:
          extra = []
          if opts != 1 - asserts:
            extra = ['-s', 'ASSERTIONS=' + str(asserts)]
          cmd = [PYTHON, EMCC, path_from_root('tests', 'sillyfuncast2_noasm.ll'), '-O' + str(opts), '-s', 'WASM=' + str(wasm)] + extra
          print(opts, asserts, wasm, cmd)
          # Should not need to pipe stdout here but binaryen writes to stdout
          # when it really should write to stderr.
          stderr = run_process(cmd, stdout=PIPE, stderr=PIPE, check=False).stderr
          assert ('unexpected' in stderr) == asserts, stderr
          assert ("to 'doit'" in stderr) == asserts, stderr

  @no_wasm_backend('fastcomp specific')
  def test_llvm_lit(self):
    grep_path = Building.which('grep')
    if not grep_path:
      self.skipTest('This test needs the "grep" tool in PATH. If you are using emsdk on Windows, you can obtain it via installing and activating the gnu package.')
    llvm_src = get_fastcomp_src_dir()
    if not llvm_src:
      self.skipTest('llvm source tree not found')
    LLVM_LIT = os.path.join(LLVM_ROOT, 'llvm-lit.py')
    if not os.path.exists(LLVM_LIT):
      LLVM_LIT = os.path.join(LLVM_ROOT, 'llvm-lit')
      if not os.path.exists(LLVM_LIT):
        self.skipTest('llvm-lit not found; fastcomp directory is most likely prebuilt')
    cmd = [PYTHON, LLVM_LIT, '-v', os.path.join(llvm_src, 'test', 'CodeGen', 'JS')]
    print(cmd)
    run_process(cmd)

  def test_bad_triple(self):
    # compile a minimal program, with as few dependencies as possible, as
    # native building on CI may not always work well
    create_test_file('minimal.cpp', 'int main() { return 0; }')
    try:
      vs_env = shared.get_clang_native_env()
    except Exception:
      self.skipTest('Native clang env not found')
    run_process([CLANG, 'minimal.cpp', '-target', 'x86_64-linux', '-c', '-emit-llvm', '-o', 'a.bc'] + shared.get_clang_native_args(), env=vs_env)
    err = run_process([PYTHON, EMCC, 'a.bc'], stdout=PIPE, stderr=PIPE, check=False).stderr
    if self.is_wasm_backend():
      self.assertContained('machine type must be wasm32', err)
    else:
      assert 'warning' in err or 'WARNING' in err, err
      assert 'incorrect target triple' in err or 'different target triples' in err, err

  def test_valid_abspath(self):
    # Test whether abspath warning appears
    abs_include_path = os.path.abspath(self.get_dir())
    err = run_process([PYTHON, EMCC, '-I%s' % abs_include_path, '-Wwarn-absolute-paths', path_from_root('tests', 'hello_world.c')], stdout=PIPE, stderr=PIPE).stderr
    warning = '-I or -L of an absolute path "-I%s" encountered. If this is to a local system header/library, it may cause problems (local system files make sense for compiling natively on your system, but not necessarily to JavaScript).' % abs_include_path
    assert(warning in err)

    # Passing an absolute path to a directory inside the emscripten tree is always ok and should not issue a warning.
    abs_include_path = path_from_root('tests')
    err = run_process([PYTHON, EMCC, '-I%s' % abs_include_path, '-Wwarn-absolute-paths', path_from_root('tests', 'hello_world.c')], stdout=PIPE, stderr=PIPE).stderr
    warning = '-I or -L of an absolute path "-I%s" encountered. If this is to a local system header/library, it may cause problems (local system files make sense for compiling natively on your system, but not necessarily to JavaScript).' % abs_include_path
    assert(warning not in err)

    # Hide warning for this include path
    err = run_process([PYTHON, EMCC, '--valid-abspath', abs_include_path, '-I%s' % abs_include_path, '-Wwarn-absolute-paths', path_from_root('tests', 'hello_world.c')], stdout=PIPE, stderr=PIPE).stderr
    assert(warning not in err)

  def test_valid_abspath_2(self):
    if WINDOWS:
      abs_include_path = 'C:\\nowhere\\at\\all'
    else:
      abs_include_path = '/nowhere/at/all'
    cmd = [PYTHON, EMCC, path_from_root('tests', 'hello_world.c'), '--valid-abspath', abs_include_path, '-I%s' % abs_include_path]
    print(' '.join(cmd))
    run_process(cmd)
    self.assertContained('hello, world!', run_js('a.out.js'))

  def test_warn_dylibs(self):
    shared_suffixes = ['.so', '.dylib', '.dll']

    for suffix in ['.o', '.a', '.bc', '.so', '.lib', '.dylib', '.js', '.html']:
      print(suffix)
      err = run_process([PYTHON, EMCC, path_from_root('tests', 'hello_world.c'), '-o', 'out' + suffix], stderr=PIPE).stderr
      warning = 'When Emscripten compiles to a typical native suffix for shared libraries (.so, .dylib, .dll) then it emits an object file. You should then compile that to an emscripten SIDE_MODULE (using that flag) with suffix .wasm (for wasm) or .js (for asm.js).'
      self.assertContainedIf(warning, err, suffix in shared_suffixes)

  def test_side_module_without_proper_target(self):
    # SIDE_MODULE is only meaningful when compiling to wasm (or js+wasm)
    # otherwise, we are just linking bitcode, and should show an error
    for wasm in [0, 1]:
      if self.is_wasm_backend() and not wasm:
        continue
      print(wasm)
      stderr = self.expect_fail([PYTHON, EMCC, path_from_root('tests', 'hello_world.cpp'), '-s', 'SIDE_MODULE=1', '-o', 'a.so', '-s', 'WASM=%d' % wasm])
      self.assertContained('SIDE_MODULE must only be used when compiling to an executable shared library, and not when emitting an object file', stderr)

  @no_wasm_backend('asm.js optimizations')
  def test_simplify_ifs(self):
    def test(src, nums):
      create_test_file('src.c', src)
      for opts, ifs in [
        [['-g2'], nums[0]],
        [['--profiling'], nums[1]],
        [['--profiling', '-g2'], nums[2]]
      ]:
        print(opts, ifs)
        if type(ifs) == int:
          ifs = [ifs]
        try_delete('a.out.js')
        run_process([PYTHON, EMCC, 'src.c', '-O2', '-s', 'WASM=0'] + opts, stdout=PIPE)
        src = open('a.out.js').read()
        main = src[src.find('function _main'):src.find('\n}', src.find('function _main'))]
        actual_ifs = main.count('if (')
        assert actual_ifs in ifs, main + ' : ' + str([ifs, actual_ifs])

    test(r'''
      #include <stdio.h>
      #include <string.h>
      int main(int argc, char **argv) {
        if (argc > 5 && strlen(argv[0]) > 1 && strlen(argv[1]) > 2) printf("halp");
        return 0;
      }
    ''', [3, 1, 1])

    test(r'''
      #include <stdio.h>
      #include <string.h>
      int main(int argc, char **argv) {
        while (argc % 3 == 0) {
          if (argc > 5 && strlen(argv[0]) > 1 && strlen(argv[1]) > 2) {
            printf("halp");
            argc++;
          } else {
            while (argc > 0) {
              printf("%d\n", argc--);
            }
          }
        }
        return 0;
      }
    ''', [8, [5, 7], [5, 7]])

    test(r'''
      #include <stdio.h>
      #include <string.h>
      int main(int argc, char **argv) {
        while (argc % 17 == 0) argc *= 2;
        if (argc > 5 && strlen(argv[0]) > 10 && strlen(argv[1]) > 20) {
          printf("halp");
          argc++;
        } else {
          printf("%d\n", argc--);
        }
        while (argc % 17 == 0) argc *= 2;
        return argc;
      }
    ''', [6, 3, 3])

    test(r'''
      #include <stdio.h>
      #include <stdlib.h>

      int main(int argc, char *argv[]) {
        if (getenv("A") && getenv("B")) {
            printf("hello world\n");
        } else {
            printf("goodnight moon\n");
        }
        printf("and that's that\n");
        return 0;
      }
    ''', [[3, 2], 1, 1])

    test(r'''
      #include <stdio.h>
      #include <stdlib.h>

      int main(int argc, char *argv[]) {
        if (getenv("A") || getenv("B")) {
            printf("hello world\n");
        }
        printf("and that's that\n");
        return 0;
      }
    ''', [[3, 2], 1, 1])

  def test_symbol_map(self):
    for opts in [['-O2'], ['-O3']]:
      for wasm in [0, 1]:
        print(opts, wasm)
        self.clear()
        create_test_file('src.c', r'''
#include <emscripten.h>

EM_JS(int, run_js, (), {
out(new Error().stack);
return 0;
});

EMSCRIPTEN_KEEPALIVE
void middle() {
  if (run_js()) {
    // fake recursion that is never reached, to avoid inlining in binaryen and LLVM
    middle();
  }
}

int main() {
EM_ASM({ _middle() });
}
''')
        cmd = [PYTHON, EMCC, 'src.c', '--emit-symbol-map'] + opts
        if not wasm:
          cmd += ['-s', 'WASM=0']
        run_process(cmd)
        # check that the map is correct
        with open('a.out.js.symbols') as f:
          symbols = f.read()
        lines = [line.split(':') for line in symbols.strip().split('\n')]
        minified_middle = None
        for minified, full in lines:
          # handle both fastcomp and wasm backend notation
          if full == '_middle' or full == 'middle':
            minified_middle = minified
            break
        self.assertNotEqual(minified_middle, None)
        if wasm:
          # stack traces are standardized enough that we can easily check that the
          # minified name is actually in the output
          stack_trace_reference = 'wasm-function[%s]' % minified_middle
          out = run_js('a.out.js', stderr=PIPE, full_output=True, assert_returncode=None)
          self.assertContained(stack_trace_reference, out)
          # make sure there are no symbols in the wasm itself
          wast = run_process([os.path.join(Building.get_binaryen_bin(), 'wasm-dis'), 'a.out.wasm'], stdout=PIPE).stdout
          for func_start in ('(func $middle', '(func $_middle'):
            self.assertNotContained(func_start, wast)

  def test_bc_to_bc(self):
    # emcc should 'process' bitcode to bitcode. build systems can request this if
    # e.g. they assume our 'executable' extension is bc, and compile an .o to a .bc
    # (the user would then need to build bc to js of course, but we need to actually
    # emit the bc)
    run_process([PYTHON, EMCC, '-c', path_from_root('tests', 'hello_world.c')])
    self.assertExists('hello_world.o')
    run_process([PYTHON, EMCC, 'hello_world.o', '-o', 'hello_world.bc'])
    self.assertExists('hello_world.o')
    self.assertExists('hello_world.bc')

  def test_bad_function_pointer_cast(self):
    create_test_file('src.cpp', r'''
#include <stdio.h>

typedef int (*callback) (int, ...);

int impl(int foo) {
  printf("Hello, world.\n");
  return 0;
}

int main() {
  volatile callback f = (callback) impl;
  f(0); /* This fails with or without additional arguments. */
  return 0;
}
''')

    for opts in [0, 1, 2]:
      for safe in [0, 1]:
        for emulate_casts in [0, 1]:
          for emulate_fps in [0, 1]:
            for relocatable in [0, 1]:
              for wasm in [0, 1]:
                if self.is_wasm_backend() and (not wasm or emulate_fps):
                  continue
                if emulate_casts and self.is_wasm_backend() and relocatable:
                  # TODO('https://github.com/emscripten-core/emscripten/issues/8507')
                  continue
                cmd = [PYTHON, EMCC, 'src.cpp', '-O' + str(opts)]
                if not wasm:
                  cmd += ['-s', 'WASM=0']
                if safe:
                  cmd += ['-s', 'SAFE_HEAP']
                if emulate_casts:
                  cmd += ['-s', 'EMULATE_FUNCTION_POINTER_CASTS']
                if emulate_fps:
                  cmd += ['-s', 'EMULATED_FUNCTION_POINTERS']
                if relocatable:
                  cmd += ['-s', 'RELOCATABLE'] # disables asm-optimized safe heap
                print(cmd)
                run_process(cmd)
                output = run_js('a.out.js', stderr=PIPE, full_output=True, assert_returncode=None)
                if emulate_casts:
                  # success!
                  self.assertContained('Hello, world.', output)
                else:
                  # otherwise, the error depends on the mode we are in
                  if self.is_wasm_backend() or (wasm and (relocatable or emulate_fps)):
                    # wasm trap raised by the vm
                    self.assertContained('function signature mismatch', output)
                  elif opts == 0 and safe and not wasm:
                    # non-wasm safe mode checks asm.js function table masks
                    self.assertContained('Function table mask error', output)
                  elif opts == 0:
                    # informative error message (assertions are enabled in -O0)
                    self.assertContained('Invalid function pointer', output)
                  else:
                    # non-informative error
                    self.assertContained(('abort(', 'exception'), output)

  @no_wasm_backend('asm.js function table feature')
  def test_aliased_func_pointers(self):
    create_test_file('src.cpp', r'''
#include <stdio.h>

int impl1(int foo) { return foo; }
float impla(float foo) { return foo; }
int impl2(int foo) { return foo+1; }
float implb(float foo) { return foo+1; }
int impl3(int foo) { return foo+2; }
float implc(float foo) { return foo+2; }

int main(int argc, char **argv) {
  volatile void *f = (void*)impl1;
  if (argc == 50) f = (void*)impla;
  if (argc == 51) f = (void*)impl2;
  if (argc == 52) f = (void*)implb;
  if (argc == 53) f = (void*)impl3;
  if (argc == 54) f = (void*)implc;
  return (int)f;
}
''')

    print('aliasing')

    sizes_ii = {}
    sizes_dd = {}

    for alias in [None, 0, 1]:
      cmd = [PYTHON, EMCC, 'src.cpp', '-O1', '-s', 'WASM=0']
      if alias is not None:
        cmd += ['-s', 'ALIASING_FUNCTION_POINTERS=' + str(alias)]
      else:
        alias = -1
      print(cmd)
      run_process(cmd)
      src = open('a.out.js').read().split('\n')
      for line in src:
        if line.strip().startswith('var FUNCTION_TABLE_ii = '):
          sizes_ii[alias] = line.count(',')
        if line.strip().startswith('var FUNCTION_TABLE_dd = '):
          sizes_dd[alias] = line.count(',')

    print('ii', sizes_ii)
    print('dd', sizes_dd)

    for sizes in [sizes_ii, sizes_dd]:
      assert sizes[-1] == sizes[1] # default is to alias
      assert sizes[1] < sizes[0] # without aliasing, we have more unique values and fat tables

  def test_bad_export(self):
    for m in ['', ' ']:
      self.clear()
      cmd = [PYTHON, EMCC, path_from_root('tests', 'hello_world.c'), '-s', 'EXPORTED_FUNCTIONS=["' + m + '_main"]']
      print(cmd)
      stderr = run_process(cmd, stderr=PIPE, check=False).stderr
      if m:
        self.assertContained('undefined exported function: " _main"', stderr)
      else:
        self.assertContained('hello, world!', run_js('a.out.js'))

  def test_no_dynamic_execution(self):
    run_process([PYTHON, EMCC, path_from_root('tests', 'hello_world.c'), '-O1', '-s', 'DYNAMIC_EXECUTION=0'])
    self.assertContained('hello, world!', run_js('a.out.js'))
    src = open('a.out.js').read()
    assert 'eval(' not in src
    assert 'eval.' not in src
    assert 'new Function' not in src
    try_delete('a.out.js')

    # Test that --preload-file doesn't add an use of eval().
    create_test_file('temp.txt', "foo\n")
    run_process([PYTHON, EMCC, path_from_root('tests', 'hello_world.c'), '-O1',
                 '-s', 'DYNAMIC_EXECUTION=0', '--preload-file', 'temp.txt'])
    src = open('a.out.js').read()
    assert 'eval(' not in src
    assert 'eval.' not in src
    assert 'new Function' not in src
    try_delete('a.out.js')

    # Test that -s DYNAMIC_EXECUTION=1 and -s RELOCATABLE=1 are not allowed together.
    self.expect_fail([PYTHON, EMCC, path_from_root('tests', 'hello_world.c'), '-O1',
                      '-s', 'DYNAMIC_EXECUTION=0', '-s', 'RELOCATABLE=1'])
    try_delete('a.out.js')

    create_test_file('test.c', r'''
      #include <emscripten/emscripten.h>
      int main() {
        emscripten_run_script("console.log('hello from script');");
        return 0;
      }
      ''')

    # Test that emscripten_run_script() aborts when -s DYNAMIC_EXECUTION=0
    run_process([PYTHON, EMCC, 'test.c', '-O1', '-s', 'DYNAMIC_EXECUTION=0'])
    self.assertContained('DYNAMIC_EXECUTION=0 was set, cannot eval', run_js('a.out.js', assert_returncode=None, full_output=True, stderr=PIPE))
    try_delete('a.out.js')

    # Test that emscripten_run_script() posts a warning when -s DYNAMIC_EXECUTION=2
    run_process([PYTHON, EMCC, 'test.c', '-O1', '-s', 'DYNAMIC_EXECUTION=2'])
    self.assertContained('Warning: DYNAMIC_EXECUTION=2 was set, but calling eval in the following location:', run_js('a.out.js', assert_returncode=None, full_output=True, stderr=PIPE))
    self.assertContained('hello from script', run_js('a.out.js', assert_returncode=None, full_output=True, stderr=PIPE))
    try_delete('a.out.js')

  def test_init_file_at_offset(self):
    create_test_file('src.cpp', r'''
      #include <stdio.h>
      int main() {
        int data = 0x12345678;
        FILE *f = fopen("test.dat", "wb");
        fseek(f, 100, SEEK_CUR);
        fwrite(&data, 4, 1, f);
        fclose(f);

        int data2;
        f = fopen("test.dat", "rb");
        fread(&data2, 4, 1, f); // should read 0s, not that int we wrote at an offset
        printf("read: %d\n", data2);
        fseek(f, 0, SEEK_END);
        long size = ftell(f); // should be 104, not 4
        fclose(f);
        printf("file size is %ld\n", size);
      }
    ''')
    run_process([PYTHON, EMCC, 'src.cpp'])
    self.assertContained('read: 0\nfile size is 104\n', run_js('a.out.js'))

  def test_unlink(self):
    self.do_other_test(os.path.join('other', 'unlink'))

  def test_argv0_node(self):
    create_test_file('code.cpp', r'''
#include <stdio.h>
int main(int argc, char **argv) {
  printf("I am %s.\n", argv[0]);
  return 0;
}
''')

    run_process([PYTHON, EMCC, 'code.cpp'])
    self.assertContained('I am ' + os.path.realpath(self.get_dir()).replace('\\', '/') + '/a.out.js', run_js('a.out.js', engine=NODE_JS).replace('\\', '/'))

  def test_returncode(self):
    create_test_file('src.cpp', r'''
      #include <stdio.h>
      #include <stdlib.h>
      int main() {
      #if CALL_EXIT
        exit(CODE);
      #else
        return CODE;
      #endif
      }
    ''')
    for code in [0, 123]:
      for no_exit in [0, 1]:
        for call_exit in [0, 1]:
          for async_compile in [0, 1]:
            run_process([PYTHON, EMCC, 'src.cpp', '-DCODE=%d' % code, '-s', 'EXIT_RUNTIME=%d' % (1 - no_exit), '-DCALL_EXIT=%d' % call_exit, '-s', 'WASM_ASYNC_COMPILATION=%d' % async_compile])
            for engine in JS_ENGINES:
              # async compilation can't return a code in d8
              if async_compile and engine == V8_ENGINE:
                continue
              print(code, no_exit, call_exit, async_compile, engine)
              proc = run_process(engine + ['a.out.js'], stderr=PIPE, check=False)
              # we always emit the right exit code, whether we exit the runtime or not
              self.assertEqual(proc.returncode, code)
              msg = 'but EXIT_RUNTIME is not set, so halting execution but not exiting the runtime or preventing further async execution (build with EXIT_RUNTIME=1, if you want a true shutdown)'
              if no_exit and call_exit:
                self.assertContained(msg, proc.stderr)
              else:
                self.assertNotContained(msg, proc.stderr)

  def test_emscripten_force_exit_NO_EXIT_RUNTIME(self):
    create_test_file('src.cpp', r'''
      #include <emscripten.h>
      int main() {
      #if CALL_EXIT
        emscripten_force_exit(0);
      #endif
      }
    ''')
    for no_exit in [0, 1]:
      for call_exit in [0, 1]:
        run_process([PYTHON, EMCC, 'src.cpp', '-s', 'EXIT_RUNTIME=%d' % (1 - no_exit), '-DCALL_EXIT=%d' % call_exit])
        print(no_exit, call_exit)
        out = run_js('a.out.js', stdout=PIPE, stderr=PIPE, full_output=True)
        assert ('emscripten_force_exit cannot actually shut down the runtime, as the build does not have EXIT_RUNTIME set' in out) == (no_exit and call_exit), out

  def test_mkdir_silly(self):
    create_test_file('src.cpp', r'''
#include <stdio.h>
#include <dirent.h>
#include <errno.h>
#include <sys/stat.h>
#include <sys/types.h>
#include <unistd.h>

int main(int argc, char **argv) {
  printf("\n");
  for (int i = 1; i < argc; i++) {
    printf("%d:\n", i);
    int ok = mkdir(argv[i], S_IRWXU|S_IRWXG|S_IRWXO);
    printf("  make %s: %d\n", argv[i], ok);
    DIR *dir = opendir(argv[i]);
    printf("  open %s: %d\n", argv[i], dir != NULL);
    if (dir) {
      struct dirent *entry;
      while ((entry = readdir(dir))) {
        printf("  %s, %d\n", entry->d_name, entry->d_type);
      }
    }
  }
}
    ''')
    run_process([PYTHON, EMCC, 'src.cpp'])

    # cannot create /, can open
    self.assertContained(r'''
1:
  make /: -1
  open /: 1
  ., 4
  .., 4
  tmp, 4
  home, 4
  dev, 4
  proc, 4
''', run_js('a.out.js', args=['/']))
    # cannot create empty name, cannot open
    self.assertContained(r'''
1:
  make : -1
  open : 0
''', run_js('a.out.js', args=['']))
    # can create unnormalized path, can open
    self.assertContained(r'''
1:
  make /a//: 0
  open /a//: 1
  ., 4
  .., 4
''', run_js('a.out.js', args=['/a//']))
    # can create child unnormalized
    self.assertContained(r'''
1:
  make /a: 0
  open /a: 1
  ., 4
  .., 4
2:
  make /a//b//: 0
  open /a//b//: 1
  ., 4
  .., 4
''', run_js('a.out.js', args=['/a', '/a//b//']))

  def test_stat_silly(self):
    create_test_file('src.cpp', r'''
#include <stdio.h>
#include <errno.h>
#include <sys/stat.h>

int main(int argc, char **argv) {
  for (int i = 1; i < argc; i++) {
    const char *path = argv[i];
    struct stat path_stat;
    if (stat(path, &path_stat) != 0) {
      printf("Failed to stat path: %s; errno=%d\n", path, errno);
    } else {
      printf("ok on %s\n", path);
    }
  }
}
    ''')
    run_process([PYTHON, EMCC, 'src.cpp'])

    # cannot stat ""
    self.assertContained(r'''Failed to stat path: /a; errno=44
Failed to stat path: ; errno=44
''', run_js('a.out.js', args=['/a', '']))

  def test_symlink_silly(self):
    create_test_file('src.cpp', r'''
#include <dirent.h>
#include <errno.h>
#include <sys/stat.h>
#include <sys/types.h>
#include <unistd.h>
#include <stdio.h>

int main(int argc, char **argv) {
  if (symlink(argv[1], argv[2]) != 0) {
    printf("Failed to symlink paths: %s, %s; errno=%d\n", argv[1], argv[2], errno);
  } else {
    printf("ok\n");
  }
}
    ''')
    run_process([PYTHON, EMCC, 'src.cpp'])

    # cannot symlink nonexistents
    self.assertContained(r'''Failed to symlink paths: , abc; errno=44''', run_js('a.out.js', args=['', 'abc']))
    self.assertContained(r'''Failed to symlink paths: , ; errno=44''', run_js('a.out.js', args=['', '']))
    self.assertContained(r'''ok''', run_js('a.out.js', args=['123', 'abc']))
    self.assertContained(r'''Failed to symlink paths: abc, ; errno=44''', run_js('a.out.js', args=['abc', '']))

  def test_rename_silly(self):
    create_test_file('src.cpp', r'''
#include <stdio.h>
#include <errno.h>

int main(int argc, char **argv) {
  if (rename(argv[1], argv[2]) != 0) {
    printf("Failed to rename paths: %s, %s; errno=%d\n", argv[1], argv[2], errno);
  } else {
    printf("ok\n");
  }
}
    ''')
    run_process([PYTHON, EMCC, 'src.cpp'])

    # cannot symlink nonexistents
    self.assertContained(r'''Failed to rename paths: , abc; errno=44''', run_js('a.out.js', args=['', 'abc']))
    self.assertContained(r'''Failed to rename paths: , ; errno=44''', run_js('a.out.js', args=['', '']))
    self.assertContained(r'''Failed to rename paths: 123, abc; errno=44''', run_js('a.out.js', args=['123', 'abc']))
    self.assertContained(r'''Failed to rename paths: abc, ; errno=44''', run_js('a.out.js', args=['abc', '']))

  def test_readdir_r_silly(self):
    create_test_file('src.cpp', r'''
#include <iostream>
#include <cstring>
#include <cerrno>
#include <unistd.h>
#include <fcntl.h>
#include <cstdlib>
#include <dirent.h>
#include <sys/stat.h>
#include <sys/types.h>
using std::endl;
namespace
{
  void check(const bool result)
  {
    if(not result) {
      std::cout << "Check failed!" << endl;
      throw "bad";
    }
  }
  // Do a recursive directory listing of the directory whose path is specified
  // by \a name.
  void ls(const std::string& name, std::size_t indent = 0)
  {
    ::DIR *dir;
    struct ::dirent *entry;
    if(indent == 0) {
      std::cout << name << endl;
      ++indent;
    }
    // Make sure we can open the directory.  This should also catch cases where
    // the empty string is passed in.
    if (not (dir = ::opendir(name.c_str()))) {
      const int error = errno;
      std::cout
        << "Failed to open directory: " << name << "; " << error << endl;
      return;
    }
    // Just checking the sanity.
    if (name.empty()) {
      std::cout
        << "Managed to open a directory whose name was the empty string.."
        << endl;
      check(::closedir(dir) != -1);
      return;
    }
    // Iterate over the entries in the directory.
    while ((entry = ::readdir(dir))) {
      const std::string entryName(entry->d_name);
      if (entryName == "." || entryName == "..") {
        // Skip the dot entries.
        continue;
      }
      const std::string indentStr(indent * 2, ' ');
      if (entryName.empty()) {
        std::cout
          << indentStr << "\"\": Found empty string as a "
          << (entry->d_type == DT_DIR ? "directory" : "file")
          << " entry!" << endl;
        continue;
      } else {
        std::cout << indentStr << entryName
                  << (entry->d_type == DT_DIR ? "/" : "") << endl;
      }
      if (entry->d_type == DT_DIR) {
        // We found a subdirectory; recurse.
        ls(std::string(name + (name == "/" ? "" : "/" ) + entryName),
           indent + 1);
      }
    }
    // Close our handle.
    check(::closedir(dir) != -1);
  }
  void touch(const std::string &path)
  {
    const int fd = ::open(path.c_str(), O_CREAT | O_TRUNC, 0644);
    check(fd != -1);
    check(::close(fd) != -1);
  }
}
int main()
{
  check(::mkdir("dir", 0755) == 0);
  touch("dir/a");
  touch("dir/b");
  touch("dir/c");
  touch("dir/d");
  touch("dir/e");
  std::cout << "Before:" << endl;
  ls("dir");
  std::cout << endl;
  // Attempt to delete entries as we walk the (single) directory.
  ::DIR * const dir = ::opendir("dir");
  check(dir != NULL);
  struct ::dirent *entry;
  while((entry = ::readdir(dir)) != NULL) {
    const std::string name(entry->d_name);
    // Skip "." and "..".
    if(name == "." || name == "..") {
      continue;
    }
    // Unlink it.
    std::cout << "Unlinking " << name << endl;
    check(::unlink(("dir/" + name).c_str()) != -1);
  }
  check(::closedir(dir) != -1);
  std::cout << "After:" << endl;
  ls("dir");
  std::cout << endl;
  return 0;
}
    ''')
    run_process([PYTHON, EMCC, 'src.cpp'])

    # cannot symlink nonexistents
    self.assertContained(r'''Before:
dir
  a
  b
  c
  d
  e

Unlinking a
Unlinking b
Unlinking c
Unlinking d
Unlinking e
After:
dir
''', run_js('a.out.js', args=['', 'abc']))

  def test_emversion(self):
    create_test_file('src.cpp', r'''
      #include <stdio.h>
      int main() {
        printf("major: %d\n", __EMSCRIPTEN_major__);
        printf("minor: %d\n", __EMSCRIPTEN_minor__);
        printf("tiny: %d\n", __EMSCRIPTEN_tiny__);
      }
    ''')
    run_process([PYTHON, EMCC, 'src.cpp'])
    self.assertContained(r'''major: %d
minor: %d
tiny: %d
''' % (shared.EMSCRIPTEN_VERSION_MAJOR, shared.EMSCRIPTEN_VERSION_MINOR, shared.EMSCRIPTEN_VERSION_TINY), run_js('a.out.js'))

  def test_libc_files_without_syscalls(self):
    # a program which includes FS due to libc js library support, but has no syscalls,
    # so full FS support would normally be optimized out
    create_test_file('src.cpp', r'''
#include <sys/time.h>
#include <stddef.h>
int main() {
    return utimes(NULL, NULL);
}''')
    run_process([PYTHON, EMCC, 'src.cpp'])

  def test_syscall_without_filesystem(self):
    # a program which includes a non-trivial syscall, but disables the filesystem.
    create_test_file('src.c', r'''
#include <sys/time.h>
#include <stddef.h>
extern int __syscall295(int);
int main() {
  return __syscall295(0);
}''')
    run_process([PYTHON, EMCC, 'src.c', '-s', 'NO_FILESYSTEM=1'])

  def test_dashS(self):
    run_process([PYTHON, EMCC, path_from_root('tests', 'hello_world.c'), '-S'])
    self.assertExists('hello_world.s')

  def test_dashS_stdout(self):
    stdout = run_process([PYTHON, EMCC, path_from_root('tests', 'hello_world.c'), '-S', '-o', '-'], stdout=PIPE).stdout
    self.assertEqual(os.listdir('.'), [])
    self.assertContained('hello_world.c', stdout)

  def test_emit_llvm(self):
    # TODO(https://github.com/emscripten-core/emscripten/issues/9016):
    # We shouldn't need to copy the file here but if we don't then emcc will
    # internally clobber the hello_world.ll in tests.
    shutil.copyfile(path_from_root('tests', 'hello_world.c'), 'hello_world.c')
    run_process([PYTHON, EMCC, 'hello_world.c', '-S', '-emit-llvm'])
    self.assertExists('hello_world.ll')
    bitcode = open('hello_world.ll').read()
    self.assertContained('target triple = "', bitcode)

    run_process([PYTHON, EMCC, path_from_root('tests', 'hello_world.c'), '-c', '-emit-llvm'])
    self.assertTrue(Building.is_bitcode('hello_world.bc'))

  def test_dashE(self):
    create_test_file('src.cpp', r'''#include <emscripten.h>
__EMSCRIPTEN_major__ __EMSCRIPTEN_minor__ __EMSCRIPTEN_tiny__ EMSCRIPTEN_KEEPALIVE
''')

    def test(args=[]):
      print(args)
      out = run_process([PYTHON, EMCC, 'src.cpp', '-E'] + args, stdout=PIPE).stdout
      self.assertContained('%d %d %d __attribute__((used))' % (shared.EMSCRIPTEN_VERSION_MAJOR, shared.EMSCRIPTEN_VERSION_MINOR, shared.EMSCRIPTEN_VERSION_TINY), out)

    test()
    test(['--bind'])

  def test_dashE_respect_dashO(self):
    # issue #3365
    null_file = 'NUL' if WINDOWS else '/dev/null'
    with_dash_o = run_process([PYTHON, EMXX, path_from_root('tests', 'hello_world.cpp'), '-E', '-o', null_file], stdout=PIPE, stderr=PIPE).stdout
    if WINDOWS:
      self.assertNotExists(null_file)
    without_dash_o = run_process([PYTHON, EMXX, path_from_root('tests', 'hello_world.cpp'), '-E'], stdout=PIPE, stderr=PIPE).stdout
    self.assertEqual(len(with_dash_o), 0)
    self.assertNotEqual(len(without_dash_o), 0)

  def test_dashM(self):
    out = run_process([PYTHON, EMXX, path_from_root('tests', 'hello_world.cpp'), '-M'], stdout=PIPE).stdout
    self.assertContained('hello_world.o:', out) # Verify output is just a dependency rule instead of bitcode or js

  def test_dashM_respect_dashO(self):
    null_file = 'NUL' if WINDOWS else '/dev/null'
    with_dash_o = run_process([PYTHON, EMXX, path_from_root('tests', 'hello_world.cpp'), '-M', '-o', null_file], stdout=PIPE).stdout
    if WINDOWS:
      self.assertNotExists(null_file)
    without_dash_o = run_process([PYTHON, EMXX, path_from_root('tests', 'hello_world.cpp'), '-M'], stdout=PIPE).stdout
    self.assertEqual(len(with_dash_o), 0)
    self.assertNotEqual(len(without_dash_o), 0)

  def test_malloc_implicit(self):
    self.do_other_test(os.path.join('other', 'malloc_implicit'))

  def test_switch64phi(self):
    # issue 2539, fastcomp segfault on phi-i64 interaction
    create_test_file('src.cpp', r'''
#include <cstdint>
#include <limits>
#include <cstdio>

//============================================================================

namespace
{
  class int_adapter {
  public:
    typedef ::int64_t int_type;

    int_adapter(int_type v = 0)
      : value_(v)
    {}
    static const int_adapter pos_infinity()
    {
      return (::std::numeric_limits<int_type>::max)();
    }
    static const int_adapter neg_infinity()
    {
      return (::std::numeric_limits<int_type>::min)();
    }
    static const int_adapter not_a_number()
    {
      return (::std::numeric_limits<int_type>::max)()-1;
    }
    static bool is_neg_inf(int_type v)
    {
      return (v == neg_infinity().as_number());
    }
    static bool is_pos_inf(int_type v)
    {
      return (v == pos_infinity().as_number());
    }
    static bool is_not_a_number(int_type v)
    {
      return (v == not_a_number().as_number());
    }

    bool is_infinity() const
    {
      return (value_ == neg_infinity().as_number() ||
              value_ == pos_infinity().as_number());
    }
    bool is_special() const
    {
      return(is_infinity() || value_ == not_a_number().as_number());
    }
    bool operator<(const int_adapter& rhs) const
    {
      if(value_ == not_a_number().as_number()
         || rhs.value_ == not_a_number().as_number()) {
        return false;
      }
      if(value_ < rhs.value_) return true;
      return false;
    }
    int_type as_number() const
    {
      return value_;
    }

    int_adapter operator-(const int_adapter& rhs)const
    {
      if(is_special() || rhs.is_special())
      {
        if (rhs.is_pos_inf(rhs.as_number()))
        {
          return int_adapter(1);
        }
        if (rhs.is_neg_inf(rhs.as_number()))
        {
          return int_adapter();
        }
      }
      return int_adapter();
    }


  private:
    int_type value_;
  };

  class time_iterator {
  public:
    time_iterator(int_adapter t, int_adapter d)
      : current_(t),
        offset_(d)
    {}

    time_iterator& operator--()
    {
      current_ = int_adapter(current_ - offset_);
      return *this;
    }

    bool operator>=(const int_adapter& t)
    {
      return not (current_ < t);
    }

  private:
    int_adapter current_;
    int_adapter offset_;
  };

  void iterate_backward(const int_adapter *answers, const int_adapter& td)
  {
    int_adapter end = answers[0];
    time_iterator titr(end, td);

    std::puts("");
    for (; titr >= answers[0]; --titr) {
    }
  }
}

int
main()
{
  const int_adapter answer1[] = {};
  iterate_backward(NULL, int_adapter());
  iterate_backward(answer1, int_adapter());
}
    ''')
    run_process([PYTHON, EMCC, 'src.cpp', '-O2', '-s', 'SAFE_HEAP=1'])

  def test_only_force_stdlibs(self):
    def test(name, fail=False):
      print(name)
      run_process([PYTHON, EMXX, path_from_root('tests', 'hello_libcxx.cpp'), '-s', 'WARN_ON_UNDEFINED_SYMBOLS=0'])
      if fail:
        proc = run_process(NODE_JS + ['a.out.js'], stdout=PIPE, stderr=PIPE, check=False)
        self.assertNotEqual(proc.returncode, 0)
      else:
        self.assertContained('hello, world!', run_js('a.out.js', stderr=PIPE))

    with env_modify({'EMCC_FORCE_STDLIBS': None}):
      test('normal') # normally is ok

    with env_modify({'EMCC_FORCE_STDLIBS': 'libc,libc++abi,libc++'}):
      test('forced libs is ok, they were there anyhow')

    with env_modify({'EMCC_FORCE_STDLIBS': 'libc'}):
      test('partial list, but ok since we grab them as needed')

    with env_modify({'EMCC_FORCE_STDLIBS': 'libc++', 'EMCC_ONLY_FORCED_STDLIBS': '1'}):
      test('fail! not enough stdlibs', fail=True)

    with env_modify({'EMCC_FORCE_STDLIBS': 'libc,libc++abi,libc++,libpthread', 'EMCC_ONLY_FORCED_STDLIBS': '1'}):
      test('force all the needed stdlibs, so this works even though we ignore the input file')

  def test_only_force_stdlibs_2(self):
    create_test_file('src.cpp', r'''
#include <iostream>
#include <stdexcept>

int main()
{
  try {
    throw std::exception();
    std::cout << "got here" << std::endl;
  }
  catch (const std::exception& ex) {
    std::cout << "Caught exception: " << ex.what() << std::endl;
  }
}
''')
    with env_modify({'EMCC_FORCE_STDLIBS': 'libc,libc++abi,libc++,libmalloc,libpthread', 'EMCC_ONLY_FORCED_STDLIBS': '1'}):
      run_process([PYTHON, EMXX, 'src.cpp', '-s', 'DISABLE_EXCEPTION_CATCHING=0'])
    self.assertContained('Caught exception: std::exception', run_js('a.out.js', stderr=PIPE))

  def test_strftime_zZ(self):
    create_test_file('src.cpp', r'''
#include <cerrno>
#include <cstring>
#include <ctime>
#include <iostream>

int main()
{
  // Buffer to hold the current hour of the day.  Format is HH + nul
  // character.
  char hour[3];

  // Buffer to hold our ISO 8601 formatted UTC offset for the current
  // timezone.  Format is [+-]hhmm + nul character.
  char utcOffset[6];

  // Buffer to hold the timezone name or abbreviation.  Just make it
  // sufficiently large to hold most timezone names.
  char timezone[128];

  std::tm tm;

  // Get the current timestamp.
  const std::time_t now = std::time(NULL);

  // What time is that here?
  if (::localtime_r(&now, &tm) == NULL) {
    const int error = errno;
    std::cout
      << "Failed to get localtime for timestamp=" << now << "; errno=" << error
      << "; " << std::strerror(error) << std::endl;
    return 1;
  }

  size_t result = 0;

  // Get the formatted hour of the day.
  if ((result = std::strftime(hour, 3, "%H", &tm)) != 2) {
    const int error = errno;
    std::cout
      << "Failed to format hour for timestamp=" << now << "; result="
      << result << "; errno=" << error << "; " << std::strerror(error)
      << std::endl;
    return 1;
  }
  std::cout << "The current hour of the day is: " << hour << std::endl;

  // Get the formatted UTC offset in ISO 8601 format.
  if ((result = std::strftime(utcOffset, 6, "%z", &tm)) != 5) {
    const int error = errno;
    std::cout
      << "Failed to format UTC offset for timestamp=" << now << "; result="
      << result << "; errno=" << error << "; " << std::strerror(error)
      << std::endl;
    return 1;
  }
  std::cout << "The current timezone offset is: " << utcOffset << std::endl;

  // Get the formatted timezone name or abbreviation.  We don't know how long
  // this will be, so just expect some data to be written to the buffer.
  if ((result = std::strftime(timezone, 128, "%Z", &tm)) == 0) {
    const int error = errno;
    std::cout
      << "Failed to format timezone for timestamp=" << now << "; result="
      << result << "; errno=" << error << "; " << std::strerror(error)
      << std::endl;
    return 1;
  }
  std::cout << "The current timezone is: " << timezone << std::endl;

  std::cout << "ok!\n";
}
''')
    run_process([PYTHON, EMCC, 'src.cpp'])
    self.assertContained('ok!', run_js('a.out.js'))

  def test_strptime_symmetry(self):
    Building.emcc(path_from_root('tests', 'strptime_symmetry.cpp'), output_filename='a.out.js')
    self.assertContained('TEST PASSED', run_js('a.out.js'))

  def test_truncate_from_0(self):
    create_test_file('src.cpp', r'''
#include <cerrno>
#include <cstring>
#include <iostream>

#include <fcntl.h>
#include <sys/stat.h>
#include <sys/types.h>
#include <unistd.h>

using std::endl;

//============================================================================
// :: Helpers

namespace
{
  // Returns the size of the regular file specified as 'path'.
  ::off_t getSize(const char* const path)
  {
    // Stat the file and make sure that it's the expected size.
    struct ::stat path_stat;
    if (::stat(path, &path_stat) != 0) {
      const int error = errno;
      std::cout
        << "Failed to lstat path: " << path << "; errno=" << error << "; "
        << std::strerror(error) << endl;
      return -1;
    }

    std::cout
      << "Size of file is: " << path_stat.st_size << endl;
    return path_stat.st_size;
  }

  // Causes the regular file specified in 'path' to have a size of 'length'
  // bytes.
  void resize(const char* const path,
              const ::off_t length)
  {
    std::cout
      << "Truncating file=" << path << " to length=" << length << endl;
    if (::truncate(path, length) == -1)
    {
      const int error = errno;
      std::cout
        << "Failed to truncate file=" << path << "; errno=" << error
        << "; " << std::strerror(error) << endl;
    }

    const ::off_t size = getSize(path);
    if (size != length) {
      std::cout
        << "Failed to truncate file=" << path << " to length=" << length
        << "; got size=" << size << endl;
    }
  }

  // Helper to create a file with the given content.
  void createFile(const std::string& path, const std::string& content)
  {
    std::cout
      << "Creating file: " << path << " with content=" << content << endl;

    const int fd = ::open(path.c_str(), O_CREAT | O_WRONLY, 0644);
    if (fd == -1) {
      const int error = errno;
      std::cout
        << "Failed to open file for writing: " << path << "; errno=" << error
        << "; " << std::strerror(error) << endl;
      return;
    }

    if (::write(fd, content.c_str(), content.size()) != content.size()) {
      const int error = errno;
      std::cout
        << "Failed to write content=" << content << " to file=" << path
        << "; errno=" << error << "; " << std::strerror(error) << endl;

      // Fall through to close FD.
    }

    ::close(fd);
  }
}

//============================================================================
// :: Entry Point
int main()
{
  const char* const file = "/tmp/file";
  createFile(file, "This is some content");
  getSize(file);
  resize(file, 32);
  resize(file, 17);
  resize(file, 0);

  // This throws a JS exception.
  resize(file, 32);
  return 0;
}
''')
    run_process([PYTHON, EMCC, 'src.cpp'])
    self.assertContained(r'''Creating file: /tmp/file with content=This is some content
Size of file is: 20
Truncating file=/tmp/file to length=32
Size of file is: 32
Truncating file=/tmp/file to length=17
Size of file is: 17
Truncating file=/tmp/file to length=0
Size of file is: 0
Truncating file=/tmp/file to length=32
Size of file is: 32
''', run_js('a.out.js'))

  def test_emcc_s_typo(self):
    # with suggestions
    stderr = self.expect_fail([PYTHON, EMCC, path_from_root('tests', 'hello_world.c'), '-s', 'DISABLE_EXCEPTION_CATCH=1'])
    self.assertContained("Attempt to set a non-existent setting: 'DISABLE_EXCEPTION_CATCH'", stderr)
    self.assertContained('did you mean one of DISABLE_EXCEPTION_CATCHING', stderr)
    # no suggestions
    stderr = self.expect_fail([PYTHON, EMCC, path_from_root('tests', 'hello_world.c'), '-s', 'CHEEZ=1'])
    self.assertContained("perhaps a typo in emcc\'s  -s X=Y  notation?", stderr)
    self.assertContained('(see src/settings.js for valid values)', stderr)

  def test_create_readonly(self):
    create_test_file('src.cpp', r'''
#include <cerrno>
#include <cstring>
#include <iostream>

#include <fcntl.h>
#include <unistd.h>

using std::endl;

//============================================================================
// :: Helpers

namespace
{
  // Helper to create a read-only file with content.
  void readOnlyFile(const std::string& path, const std::string& content)
  {
    std::cout
      << "Creating file: " << path << " with content of size="
      << content.size() << endl;

    const int fd = ::open(path.c_str(), O_CREAT | O_WRONLY, 0400);
    if (fd == -1) {
      const int error = errno;
      std::cout
        << "Failed to open file for writing: " << path << "; errno=" << error
        << "; " << std::strerror(error) << endl;
      return;
    }

    // Write the content to the file.
    ssize_t result = 0;
    if ((result = ::write(fd, content.data(), content.size()))
        != ssize_t(content.size()))
    {
      const int error = errno;
      std::cout
        << "Failed to write to file=" << path << "; errno=" << error
        << "; " << std::strerror(error) << endl;
      // Fall through to close the file.
    }
    else {
      std::cout
        << "Data written to file=" << path << "; successfully wrote "
        << result << " bytes" << endl;
    }

    ::close(fd);
  }
}

//============================================================================
// :: Entry Point

int main()
{
  const char* const file = "/tmp/file";
  unlink(file);
  readOnlyFile(file, "This content should get written because the file "
                     "does not yet exist and so, only the mode of the "
                     "containing directory will influence my ability to "
                     "create and open the file. The mode of the file only "
                     "applies to opening of the stream, not subsequent stream "
                     "operations after stream has opened.\n\n");
  readOnlyFile(file, "This should not get written because the file already "
                     "exists and is read-only.\n\n");
}
''')
    run_process([PYTHON, EMCC, 'src.cpp'])
    self.assertContained(r'''Creating file: /tmp/file with content of size=292
Data written to file=/tmp/file; successfully wrote 292 bytes
Creating file: /tmp/file with content of size=79
Failed to open file for writing: /tmp/file; errno=2; Permission denied
''', run_js('a.out.js'))

  def test_embed_file_large(self):
    # If such long files are encoded on one line,
    # they overflow the interpreter's limit
    large_size = int(1500000)
    create_test_file('large.txt', 'x' * large_size)
    create_test_file('src.cpp', r'''
      #include <stdio.h>
      #include <unistd.h>
      int main()
      {
          FILE* fp = fopen("large.txt", "r");
          if (fp) {
              printf("ok\n");
              fseek(fp, 0L, SEEK_END);
              printf("%ld\n", ftell(fp));
          } else {
              printf("failed to open large file.txt\n");
          }
          return 0;
      }
    ''')
    run_process([PYTHON, EMCC, 'src.cpp', '--embed-file', 'large.txt'])
    for engine in JS_ENGINES:
      if engine == V8_ENGINE:
        continue # ooms
      print(engine)
      self.assertContained('ok\n' + str(large_size) + '\n', run_js('a.out.js', engine=engine))

  def test_force_exit(self):
    create_test_file('src.cpp', r'''
#include <emscripten/emscripten.h>

namespace
{
  extern "C"
  EMSCRIPTEN_KEEPALIVE
  void callback()
  {
    EM_ASM({ out('callback pre()') });
    ::emscripten_force_exit(42);
    EM_ASM({ out('callback post()') });
    }
}

int
main()
{
  EM_ASM({ setTimeout(function() { out("calling callback()"); _callback() }, 100) });
  ::emscripten_exit_with_live_runtime();
  return 123;
}
    ''')
    run_process([PYTHON, EMCC, 'src.cpp'])
    output = run_js('a.out.js', engine=NODE_JS, assert_returncode=42)
    assert 'callback pre()' in output
    assert 'callback post()' not in output

  def test_bad_locale(self):
    create_test_file('src.cpp', r'''

#include <locale.h>
#include <stdio.h>
#include <wctype.h>

int
main(const int argc, const char * const * const argv)
{
  const char * const locale = (argc > 1 ? argv[1] : "C");
  const char * const actual = setlocale(LC_ALL, locale);
  if(actual == NULL) {
    printf("%s locale not supported\n",
           locale);
    return 0;
  }
  printf("locale set to %s: %s\n", locale, actual);
}

    ''')
    run_process([PYTHON, EMCC, 'src.cpp'])

    self.assertContained('locale set to C: C;C;C;C;C;C',
                         run_js('a.out.js', args=['C']))
    self.assertContained('locale set to waka: waka;waka;waka;waka;waka;waka',
                         run_js('a.out.js', args=['waka']))

  def test_browser_language_detection(self):
    # Test HTTP Accept-Language parsing by simulating navigator.languages #8751
    run_process([PYTHON, EMCC,
                 path_from_root('tests', 'test_browser_language_detection.c')])
    self.assertContained('C.UTF-8', run_js('a.out.js'))

    # Accept-Language: fr,fr-FR;q=0.8,en-US;q=0.5,en;q=0.3
    create_test_file('preamble.js', r'''navigator = {};
      navigator.languages = [ "fr", "fr-FR", "en-US", "en" ];''')
    run_process([PYTHON, EMCC, '--pre-js', 'preamble.js',
                 path_from_root('tests', 'test_browser_language_detection.c')])
    self.assertContained('fr.UTF-8', run_js('a.out.js'))

    # Accept-Language: fr-FR,fr;q=0.8,en-US;q=0.5,en;q=0.3
    create_test_file('preamble.js', r'''navigator = {};
      navigator.languages = [ "fr-FR", "fr", "en-US", "en" ];''')
    run_process([PYTHON, EMCC, '--pre-js', 'preamble.js',
                 path_from_root('tests', 'test_browser_language_detection.c')])
    self.assertContained('fr_FR.UTF-8', run_js('a.out.js'))

  def test_js_main(self):
    # try to add a main() from JS, at runtime. this is not supported (the
    # compiler needs to know at compile time about main).
    create_test_file('pre_main.js', r'''
      var Module = {
        '_main': function() {
        }
      };
    ''')
    create_test_file('src.cpp', '')
    run_process([PYTHON, EMCC, 'src.cpp', '--pre-js', 'pre_main.js'])
    self.assertContained('compiled without a main, but one is present. if you added it from JS, use Module["onRuntimeInitialized"]',
                         run_js('a.out.js', assert_returncode=None, stderr=PIPE))

  def test_js_malloc(self):
    create_test_file('src.cpp', r'''
#include <stdio.h>
#include <emscripten.h>

int main() {
  EM_ASM({
    for (var i = 0; i < 1000; i++) {
      var ptr = Module._malloc(1024 * 1024); // only done in JS, but still must not leak
      Module._free(ptr);
    }
  });
  printf("ok.\n");
}
    ''')
    run_process([PYTHON, EMCC, 'src.cpp'])
    self.assertContained('ok.', run_js('a.out.js', args=['C']))

  def test_locale_wrong(self):
    create_test_file('src.cpp', r'''
#include <locale>
#include <iostream>
#include <stdexcept>

int
main(const int argc, const char * const * const argv)
{
  const char * const name = argc > 1 ? argv[1] : "C";

  try {
    const std::locale locale(name);
    std::cout
      << "Constructed locale \"" << name << "\"\n"
      << "This locale is "
      << (locale == std::locale::global(locale) ? "" : "not ")
      << "the global locale.\n"
      << "This locale is " << (locale == std::locale::classic() ? "" : "not ")
      << "the C locale." << std::endl;

  } catch(const std::runtime_error &ex) {
    std::cout
      << "Can't construct locale \"" << name << "\": " << ex.what()
      << std::endl;
    return 1;

  } catch(...) {
    std::cout
      << "FAIL: Unexpected exception constructing locale \"" << name << '\"'
      << std::endl;
    return 127;
  }
}
    ''')
    run_process([PYTHON, EMCC, 'src.cpp', '-s', 'EXIT_RUNTIME=1', '-s', 'DISABLE_EXCEPTION_CATCHING=0'])
    self.assertContained('Constructed locale "C"\nThis locale is the global locale.\nThis locale is the C locale.', run_js('a.out.js', args=['C']))
    self.assertContained('''Can't construct locale "waka": collate_byname<char>::collate_byname failed to construct for waka''', run_js('a.out.js', args=['waka'], assert_returncode=1))

  def test_cleanup_os(self):
    # issue 2644
    def test(args, be_clean):
      print(args)
      self.clear()
      shutil.copyfile(path_from_root('tests', 'hello_world.c'), 'a.c')
      create_test_file('b.c', ' ')
      run_process([PYTHON, EMCC, 'a.c', 'b.c'] + args)
      clutter = glob.glob('*.o')
      if be_clean:
        assert len(clutter) == 0, 'should not leave clutter ' + str(clutter)
      else:
         assert len(clutter) == 2, 'should leave .o files'
    test(['-o', 'c.bc'], True)
    test(['-o', 'c.js'], True)
    test(['-o', 'c.html'], True)
    test(['-c'], False)

  @no_wasm_backend('asm.js debug info')
  def test_js_dash_g(self):
    create_test_file('src.c', '''
      #include <stdio.h>
      #include <assert.h>

      void checker(int x) {
        x += 20;
        assert(x < 15); // this is line 7!
      }

      int main() {
        checker(10);
        return 0;
      }
    ''')

    def check(has):
      print(has)
      lines = open('a.out.js').readlines()
      lines = [line for line in lines if '___assert_fail(' in line or '___assert_func(' in line]
      found_line_num = any(('//@line 7 "' in line) for line in lines)
      found_filename = any(('src.c"\n' in line) for line in lines)
      assert found_line_num == has, 'Must have debug info with the line number'
      assert found_filename == has, 'Must have debug info with the filename'

    run_process([PYTHON, EMCC, '-s', 'WASM=0', 'src.c', '-g'])
    check(True)
    run_process([PYTHON, EMCC, '-s', 'WASM=0', 'src.c'])
    check(False)
    run_process([PYTHON, EMCC, '-s', 'WASM=0', 'src.c', '-g0'])
    check(False)
    run_process([PYTHON, EMCC, '-s', 'WASM=0', 'src.c', '-g0', '-g']) # later one overrides
    check(True)
    run_process([PYTHON, EMCC, '-s', 'WASM=0', 'src.c', '-g', '-g0']) # later one overrides
    check(False)

  def test_dash_g_bc(self):
    def test(opts):
      print(opts)
      run_process([PYTHON, EMCC, path_from_root('tests', 'hello_world.c'), '-o', 'a_.bc'] + opts)
      sizes = {'_': os.path.getsize('a_.bc')}
      run_process([PYTHON, EMCC, path_from_root('tests', 'hello_world.c'), '-g', '-o', 'ag.bc'] + opts)
      sizes['g'] = os.path.getsize('ag.bc')
      for i in range(0, 5):
        run_process([PYTHON, EMCC, path_from_root('tests', 'hello_world.c'), '-g' + str(i), '-o', 'a' + str(i) + '.bc'] + opts)
        sizes[i] = os.path.getsize('a' + str(i) + '.bc')
      print('  ', sizes)
      assert sizes['_'] == sizes[0] == sizes[1] == sizes[2], 'no debug means no llvm debug info ' + str(sizes)
      assert sizes['g'] == sizes[3] == sizes[4], '-g or -g4 means llvm debug info ' + str(sizes)
      assert sizes['_'] < sizes['g'], 'llvm debug info has positive size ' + str(sizes)
    test([])
    test(['-O1'])

  def test_no_filesystem(self):
    FS_MARKER = 'var FS'
    # fopen forces full filesystem support
    run_process([PYTHON, EMCC, path_from_root('tests', 'hello_world_fopen.c'), '-s', 'ASSERTIONS=0'])
    yes_size = os.path.getsize('a.out.js')
    self.assertContained('hello, world!', run_js('a.out.js'))
    self.assertContained(FS_MARKER, open('a.out.js').read())
    run_process([PYTHON, EMCC, path_from_root('tests', 'hello_world.c'), '-s', 'ASSERTIONS=0'])
    no_size = os.path.getsize('a.out.js')
    self.assertContained('hello, world!', run_js('a.out.js'))
    self.assertNotContained(FS_MARKER, open('a.out.js').read())
    print('yes fs, no fs:', yes_size, no_size)
    # ~100K of FS code is removed
    self.assertGreater(yes_size - no_size, 90000)
    self.assertLess(no_size, 360000)

  def test_no_filesystem_libcxx(self):
    run_process([PYTHON, EMCC, path_from_root('tests', 'hello_libcxx.cpp'), '-s', 'FILESYSTEM=0'])
    self.assertContained('hello, world!', run_js('a.out.js'))

  def test_no_nuthin(self):
    # check FILESYSTEM is automatically set, and effective

    def test(opts, absolute):
      print('opts, absolute:', opts, absolute)
      sizes = {}

      def do(name, source, moar_opts):
        self.clear()
        # pad the name to a common length so that doesn't effect the size of the
        # output
        padded_name = name + '_' * (20 - len(name))
        run_process([PYTHON, EMCC, path_from_root('tests', source), '-o', padded_name + '.js'] + opts + moar_opts)
        sizes[name] = os.path.getsize(padded_name + '.js')
        if os.path.exists(padded_name + '.wasm'):
          sizes[name] += os.path.getsize(padded_name + '.wasm')
        self.assertContained('hello, world!', run_js(padded_name + '.js'))

      do('normal', 'hello_world_fopen.c', [])
      do('no_fs', 'hello_world.c', []) # without fopen, we should auto-detect we do not need full fs support and can do FILESYSTEM=0
      do('no_fs_manual', 'hello_world.c', ['-s', 'FILESYSTEM=0'])
      print('  ', sizes)
      self.assertLess(sizes['no_fs'], sizes['normal'])
      self.assertLess(sizes['no_fs'], absolute)
      # manual can usually remove a tiny bit more
      self.assertLess(sizes['no_fs_manual'], sizes['no_fs'] + 30)

    test(['-s', 'ASSERTIONS=0'], 120000) # we don't care about code size with assertions
    test(['-O1'], 91000)
    test(['-O2'], 46000)
    test(['-O3', '--closure', '1'], 17000)
    # asm.js too
    if not self.is_wasm_backend():
      test(['-O3', '--closure', '1', '-s', 'WASM=0'], 36000)
      test(['-O3', '--closure', '2', '-s', 'WASM=0'], 33000) # might change now and then

  def test_no_browser(self):
    BROWSER_INIT = 'var Browser'

    run_process([PYTHON, EMCC, path_from_root('tests', 'hello_world.c')])
    self.assertNotContained(BROWSER_INIT, open('a.out.js').read())

    run_process([PYTHON, EMCC, path_from_root('tests', 'browser_main_loop.c')]) # uses emscripten_set_main_loop, which needs Browser
    self.assertContained(BROWSER_INIT, open('a.out.js').read())

  def test_EXPORTED_RUNTIME_METHODS(self):
    def test(opts, has, not_has):
      print(opts, has, not_has)
      self.clear()
      # check without assertions, as with assertions we add stubs for the things we remove (which
      # print nice error messages)
      run_process([PYTHON, EMCC, path_from_root('tests', 'hello_world.c'), '-s', 'ASSERTIONS=0'] + opts)
      self.assertContained('hello, world!', run_js('a.out.js'))
      src = open('a.out.js').read()
      self.assertContained(has, src)
      self.assertNotContained(not_has, src)

    test([], 'Module["', 'Module["waka')
    test(['-s', 'EXPORTED_RUNTIME_METHODS=[]'], '', 'Module["addRunDependency')
    test(['-s', 'EXPORTED_RUNTIME_METHODS=["addRunDependency"]'], 'Module["addRunDependency', 'Module["waka')
    test(['-s', 'EXPORTED_RUNTIME_METHODS=[]', '-s', 'EXTRA_EXPORTED_RUNTIME_METHODS=["addRunDependency"]'], 'Module["addRunDependency', 'Module["waka')

  def test_stat_fail_alongtheway(self):
    create_test_file('src.cpp', r'''
#include <errno.h>
#include <stdio.h>
#include <sys/types.h>
#include <sys/stat.h>
#include <unistd.h>
#include <stdlib.h>
#include <fcntl.h>
#include <string.h>

#define CHECK(expression) \
  if(!(expression)) {                            \
    error = errno;                               \
    printf("FAIL: %s\n", #expression); fail = 1; \
  } else {                                       \
    error = errno;                               \
    printf("pass: %s\n", #expression);           \
  }                                              \

int
main()
{
  int error;
  int fail = 0;
  CHECK(mkdir("path", 0777) == 0);
  CHECK(close(open("path/file", O_CREAT | O_WRONLY, 0644)) == 0);
  {
    struct stat st;
    CHECK(stat("path", &st) == 0);
    CHECK(st.st_mode = 0777);
  }
  {
    struct stat st;
    CHECK(stat("path/nosuchfile", &st) == -1);
    printf("info: errno=%d %s\n", error, strerror(error));
    CHECK(error == ENOENT);
  }
  {
    struct stat st;
    CHECK(stat("path/file", &st) == 0);
    CHECK(st.st_mode = 0666);
  }
  {
    struct stat st;
    CHECK(stat("path/file/impossible", &st) == -1);
    printf("info: errno=%d %s\n", error, strerror(error));
    CHECK(error == ENOTDIR);
  }
  {
    struct stat st;
    CHECK(lstat("path/file/impossible", &st) == -1);
    printf("info: errno=%d %s\n", error, strerror(error));
    CHECK(error == ENOTDIR);
  }
  return fail;
}
''')
    run_process([PYTHON, EMCC, 'src.cpp'])
    self.assertContained(r'''pass: mkdir("path", 0777) == 0
pass: close(open("path/file", O_CREAT | O_WRONLY, 0644)) == 0
pass: stat("path", &st) == 0
pass: st.st_mode = 0777
pass: stat("path/nosuchfile", &st) == -1
info: errno=44 No such file or directory
pass: error == ENOENT
pass: stat("path/file", &st) == 0
pass: st.st_mode = 0666
pass: stat("path/file/impossible", &st) == -1
info: errno=54 Not a directory
pass: error == ENOTDIR
pass: lstat("path/file/impossible", &st) == -1
info: errno=54 Not a directory
pass: error == ENOTDIR
''', run_js('a.out.js'))

  @no_wasm_backend("uses EMTERPRETIFY")
  @unittest.skipIf(SPIDERMONKEY_ENGINE not in JS_ENGINES, 'requires SpiderMonkey')
  def test_emterpreter(self):
    def do_emcc_test(source, args, output, emcc_args=[]):
      print()
      print('emcc', source[:40], '\n' in source)
      try_delete('a.out.js')
      if '\n' in source:
        create_test_file('src.cpp', source)
        source = 'src.cpp'
      else:
        source = path_from_root('tests', source)
      run_process([PYTHON, EMCC, source, '-O2', '-s', 'EMTERPRETIFY=1', '-g2', '-s', 'WASM=0'] + emcc_args)
      self.assertTextDataContained(output, run_js('a.out.js', args=args))
      out = run_js('a.out.js', engine=SPIDERMONKEY_ENGINE, args=args, stderr=PIPE, full_output=True)
      self.assertTextDataContained(output, out)
      self.validate_asmjs(out)
      # -g2 enables these
      src = open('a.out.js').read()
      assert 'function emterpret' in src, 'emterpreter should exist'
      # and removing calls to the emterpreter break, so it was being used
      out1 = run_js('a.out.js', args=args)
      assert output in out1
      create_test_file('a.out.js', src.replace('function emterpret', 'function do_not_find_me'))
      out2 = run_js('a.out.js', args=args, stderr=PIPE, assert_returncode=None)
      assert output not in out2, out2
      assert out1 != out2

    def do_test(source, args, output):
      print()
      print('emcc', source.replace('\n', '.')[:40], '\n' in source)
      self.clear()
      if '\n' in source:
        create_test_file('src.cpp', source)
        source = 'src.cpp'
      else:
        source = path_from_root('tests', source)
      run_process([PYTHON, EMCC, source, '-O2', '--profiling', '-s', 'FINALIZE_ASM_JS=0', '-s', 'GLOBAL_BASE=2048', '-s', 'ALLOW_MEMORY_GROWTH=0', '-s', 'WASM=0'])
      run_process([PYTHON, path_from_root('tools', 'emterpretify.py'), 'a.out.js', 'em.out.js', 'ASYNC=0'])
      self.assertTextDataContained(output, run_js('a.out.js', args=args))
      self.assertTextDataContained(output, run_js('em.out.js', args=args))
      out = run_js('em.out.js', engine=SPIDERMONKEY_ENGINE, args=args, stderr=PIPE, full_output=True)
      self.assertTextDataContained(output, out)

    # generate default shell for js test
    def make_default(args=[]):
      run_process([PYTHON, EMCC, path_from_root('tests', 'hello_world.c'), '-O2', '--profiling', '-s', 'FINALIZE_ASM_JS=0', '-s', 'GLOBAL_BASE=2048', '-s', 'WASM=0'] + args)
      default = open('a.out.js').read()
      start = default.index('function _main(')
      end = default.index('}', start)
      default = default[:start] + '{{{MAIN}}}' + default[end + 1:]
      default_mem = open('a.out.js.mem', 'rb').read()
      return default, default_mem
    default, default_mem = make_default()
    default_float, default_float_mem = make_default(['-s', 'PRECISE_F32=1'])

    def do_js_test(name, source, args, output, floaty=False):
      print()
      print('js', name)
      self.clear()
      if '\n' not in source:
        source = open(source).read()
      the_default = default if not floaty else default_float
      the_default_mem = default_mem if not floaty else default_float_mem
      source = the_default.replace('{{{MAIN}}}', source)
      create_test_file('a.out.js', source)
      open('a.out.js.mem', 'wb').write(the_default_mem)
      run_process([PYTHON, path_from_root('tools', 'emterpretify.py'), 'a.out.js', 'em.out.js', 'ASYNC=0'])
      sm_no_warn = [x for x in SPIDERMONKEY_ENGINE if x != '-w']
      self.assertTextDataContained(output, run_js('a.out.js', engine=sm_no_warn, args=args)) # run in spidermonkey for print()
      self.assertTextDataContained(output, run_js('em.out.js', engine=sm_no_warn, args=args))

    do_emcc_test('hello_world.c', [], 'hello, world!')

    do_test('hello_world.c', [], 'hello, world!')
    do_test('hello_world_loop.cpp', [], 'hello, world!')
    do_test('fannkuch.cpp', ['5'], 'Pfannkuchen(5) = 7.')

    print('profiling')

    do_emcc_test('fannkuch.cpp', ['5'], 'Pfannkuchen(5) = 7.', ['-g2'])
    normal = open('a.out.js').read()
    shutil.copyfile('a.out.js', 'last.js')
    do_emcc_test('fannkuch.cpp', ['5'], 'Pfannkuchen(5) = 7.', ['-g2', '--profiling'])
    profiling = open('a.out.js').read()
    assert len(profiling) > len(normal) + 250, [len(profiling), len(normal)] # should be much larger

    print('blacklisting')

    do_emcc_test('fannkuch.cpp', ['5'], 'Pfannkuchen(5) = 7.', [])
    src = open('a.out.js').read()
    assert 'emterpret' in self.get_func(src, '_main'), 'main is emterpreted'
    assert 'function _atoi(' not in src, 'atoi is emterpreted and does not even have a trampoline, since only other emterpreted can reach it'

    do_emcc_test('fannkuch.cpp', ['5'], 'Pfannkuchen(5) = 7.', ['-s', 'EMTERPRETIFY_BLACKLIST=["_main"]']) # blacklist main
    src = open('a.out.js').read()
    assert 'emterpret' not in self.get_func(src, '_main'), 'main is NOT emterpreted, it was  blacklisted'
    assert 'emterpret' in self.get_func(src, '_atoi'), 'atoi is emterpreted'

    do_emcc_test('fannkuch.cpp', ['5'], 'Pfannkuchen(5) = 7.', ['-s', 'EMTERPRETIFY_BLACKLIST=["_main", "_atoi"]']) # blacklist main and atoi
    src = open('a.out.js').read()
    assert 'emterpret' not in self.get_func(src, '_main'), 'main is NOT emterpreted, it was  blacklisted'
    assert 'emterpret' not in self.get_func(src, '_atoi'), 'atoi is NOT emterpreted either'

    create_test_file('blacklist.txt', '["_main", "_atoi"]')
    do_emcc_test('fannkuch.cpp', ['5'], 'Pfannkuchen(5) = 7.', ['-s', 'EMTERPRETIFY_BLACKLIST=@blacklist.txt']) # blacklist main and atoi with a @response file
    src = open('a.out.js').read()
    assert 'emterpret' not in self.get_func(src, '_main'), 'main is NOT emterpreted, it was  blacklisted'
    assert 'emterpret' not in self.get_func(src, '_atoi'), 'atoi is NOT emterpreted either'

    print('whitelisting')

    do_emcc_test('fannkuch.cpp', ['5'], 'Pfannkuchen(5) = 7.', ['-s', 'EMTERPRETIFY_WHITELIST=[]'])
    src = open('a.out.js').read()
    assert 'emterpret' in self.get_func(src, '_main'), 'main is emterpreted'
    assert 'function _atoi(' not in src, 'atoi is emterpreted and does not even have a trampoline, since only other emterpreted can reach it'

    do_emcc_test('fannkuch.cpp', ['5'], 'Pfannkuchen(5) = 7.', ['-s', 'EMTERPRETIFY_WHITELIST=["_main"]'])
    src = open('a.out.js').read()
    assert 'emterpret' in self.get_func(src, '_main')
    assert 'emterpret' not in self.get_func(src, '_atoi'), 'atoi is not in whitelist, so it is not emterpreted'

    do_emcc_test('fannkuch.cpp', ['5'], 'Pfannkuchen(5) = 7.', ['-s', 'EMTERPRETIFY_WHITELIST=["_main", "_atoi"]'])
    src = open('a.out.js').read()
    assert 'emterpret' in self.get_func(src, '_main')
    assert 'function _atoi(' not in src, 'atoi is emterpreted and does not even have a trampoline, since only other emterpreted can reach it'

    create_test_file('whitelist.txt', '["_main"]')
    do_emcc_test('fannkuch.cpp', ['5'], 'Pfannkuchen(5) = 7.', ['-s', 'EMTERPRETIFY_WHITELIST=@whitelist.txt'])
    src = open('a.out.js').read()
    assert 'emterpret' in self.get_func(src, '_main')
    assert 'emterpret' not in self.get_func(src, '_atoi'), 'atoi is not in whitelist, so it is not emterpreted'

    do_test(r'''
#include <stdio.h>

int main() {
  volatile float f;
  volatile float *ff = &f;
  *ff = -10;
  printf("hello, world! %d\n", (int)f);
  return 0;
}
''', [], 'hello, world! -10')

    do_test(r'''
#include <stdio.h>

int main() {
  volatile float f;
  volatile float *ff = &f;
  *ff = -10;
  printf("hello, world! %.2f\n", f);
  return 0;
}
''', [], 'hello, world! -10.00')

    do_js_test('float', r'''
function _main() {
  var f = f0;
  f = f0 + f0;
  print(f);
}
''', [], '0\n', floaty=True)

    do_js_test('conditionals', r'''
function _main() {
 var i8 = 0;
 var d10 = +d10, d11 = +d11, d7 = +d7, d5 = +d5, d6 = +d6, d9 = +d9;
 d11 = +1;
 d7 = +2;
 d5 = +3;
 d6 = +4;
 d10 = d11 < d7 ? d11 : d7;
 print(d10);
 d9 = d5 < d6 ? d5 : d6;
 print(d9);
 HEAPF64[tempDoublePtr >> 3] = d10;
 i8 = STACKTOP;
 HEAP32[i8 >> 2] = HEAP32[tempDoublePtr >> 2];
 HEAP32[i8 + 4 >> 2] = HEAP32[tempDoublePtr + 4 >> 2];
 print(HEAP32[i8 >> 2]);
 print(HEAP32[i8 + 4 >> 2]);
}
''', [], '1\n3\n0\n1072693248\n')

    do_js_test('bigswitch', r'''
function _main() {
 var i2 = 0, i3 = 0, i4 = 0, i6 = 0, i8 = 0, i9 = 0, i10 = 0, i11 = 0, i12 = 0, i13 = 0, i14 = 0, i15 = 0, i16 = 0, i5 = 0, i7 = 0, i1 = 0;
 print(4278);
 i6 = 0;
 L1 : while (1) {
  i11 = -1;
  switch ((i11 | 0)) {
  case 0:
   {
    i6 = 67;
    break;
   }
  default:
   {}
  }
  print(i6);
  break;
 }
 print(i6);
}
''', [], '4278\n0\n0\n')

    do_js_test('big int compare', r'''
function _main() {
  print ((0 > 4294963001) | 0);
}
''', [], '0\n')

    do_js_test('effectless expressions, with a subeffect', r'''
function _main() {
  (print (123) | 0) != 0;
  print (456) | 0;
  0 != (print (789) | 0);
  0 | (print (159) | 0);
}
''', [], '123\n456\n789\n159\n')

    do_js_test('effectless unary', r'''
function _main() {
  !(0 != 0);
  !(print (123) | 0);
}
''', [], '123\n')

    do_js_test('flexible mod', r'''
function _main() {
  print(1 % 16);
}
''', [], '1\n')

  @no_wasm_backend("uses emterpreter")
  def test_emterpreter_logging(self):
    # codegen log tests

    def do_log_test(source, expected, func):
      print('log test', source, expected)
      with env_modify({'EMCC_LOG_EMTERPRETER_CODE': '1'}):
        err = run_process([PYTHON, EMCC, source, '-O3', '-s', 'EMTERPRETIFY=1'], stderr=PIPE).stderr
      lines = err.split('\n')
      lines = [line for line in lines if 'raw bytecode for ' + func in line]
      assert len(lines) == 1, '\n\n'.join(lines)
      err = lines[0]
      parts = err.split('insts: ')
      pre, post = parts[:2]
      assert func in pre, pre
      post = post.split('\n')[0]
      seen = int(post)
      print('  seen', seen, ', expected ', expected, type(seen), type(expected))
      assert expected == seen or (type(expected) in [list, tuple] and seen in expected), ['expect', expected, 'but see', seen]

    do_log_test(path_from_root('tests', 'primes.cpp'), list(range(88, 101)), '_main')
    do_log_test(path_from_root('tests', 'fannkuch.cpp'), list(range(226, 241)), '__Z15fannkuch_workerPv')

  @no_wasm_backend('uses emterpreter')
  def test_emterpreter_advise(self):
    out = run_process([PYTHON, EMCC, path_from_root('tests', 'emterpreter_advise.cpp'), '-s', 'EMTERPRETIFY=1', '-s', 'EMTERPRETIFY_ASYNC=1', '-s', 'EMTERPRETIFY_ADVISE=1'], stdout=PIPE).stdout
    self.assertContained('-s EMTERPRETIFY_WHITELIST=\'["__Z6middlev", "__Z7sleeperv", "__Z8recurserv", "_main"]\'', out)

    out = run_process([PYTHON, EMCC, path_from_root('tests', 'emterpreter_advise_funcptr.cpp'), '-s', 'EMTERPRETIFY=1', '-s', 'EMTERPRETIFY_ASYNC=1', '-s', 'EMTERPRETIFY_ADVISE=1'], stdout=PIPE).stdout
    self.assertContained('-s EMTERPRETIFY_WHITELIST=\'["__Z4posti", "__Z5post2i", "__Z6middlev", "__Z7sleeperv", "__Z8recurserv", "_main"]\'', out)

    out = run_process([PYTHON, EMCC, path_from_root('tests', 'emterpreter_advise_synclist.c'), '-s', 'EMTERPRETIFY=1', '-s', 'EMTERPRETIFY_ASYNC=1', '-s', 'EMTERPRETIFY_ADVISE=1', '-s', 'EMTERPRETIFY_SYNCLIST=["_j","_k"]'], stdout=PIPE).stdout
    self.assertContained('-s EMTERPRETIFY_WHITELIST=\'["_a", "_b", "_e", "_f", "_main"]\'', out)

    # The same EMTERPRETIFY_WHITELIST should be in core.test_coroutine_emterpretify_async
    out = run_process([PYTHON, EMCC, path_from_root('tests', 'test_coroutines.cpp'), '-s', 'EMTERPRETIFY=1', '-s', 'EMTERPRETIFY_ASYNC=1', '-s', 'EMTERPRETIFY_ADVISE=1'], stdout=PIPE).stdout
    self.assertContained('-s EMTERPRETIFY_WHITELIST=\'["_f", "_fib", "_g"]\'', out)

  @no_wasm_backend('uses emterpreter')
  def test_emterpreter_async_assertions(self):
    # emterpretify-async mode with assertions adds checks on each call out of the emterpreter;
    # make sure we handle all possible types there
    for t, out in [
      ('int',    '18.00'),
      ('float',  '18.51'),
      ('double', '18.51'),
    ]:
      print(t, out)
      create_test_file('src.c', r'''
        #include <stdio.h>
        #include <emscripten.h>

        #define TYPE %s

        TYPE marfoosh(TYPE input) {
          return input * 1.5;
        }

        TYPE fleefl(TYPE input) {
          return marfoosh(input);
        }

        int main(void) {
          printf("result: %%.2f\n", (double)fleefl((TYPE)12.34));
        }
      ''' % t)
      run_process([PYTHON, EMCC, 'src.c', '-s', 'EMTERPRETIFY=1', '-s', 'EMTERPRETIFY_ASYNC=1', '-s', 'EMTERPRETIFY_WHITELIST=["_fleefl"]', '-s', 'PRECISE_F32=1'])
      self.assertContained('result: ' + out, run_js('a.out.js'))

  @no_wasm_backend('uses emterpreter')
  def test_emterpreter_async_whitelist_wildcard(self):
    # using wildcard to match homonymous functions that the linker
    # unpredictably renamed
    create_test_file('src1.c', r'''
      #include <stdio.h>
      extern void call_other_module();
      static void homonymous() {
          printf("result: 1\n");
      }
      int main() {
          homonymous();
          call_other_module();
      }
      ''')
    create_test_file('src2.c', r'''
      #include <emscripten.h>
      #include <stdio.h>
      static void homonymous() {
          emscripten_sleep(1);
          printf("result: 2\n");
      }
      void call_other_module() {
          homonymous();
      }
      ''')
    run_process([PYTHON, EMCC, 'src1.c', 'src2.c', '-s', 'EMTERPRETIFY=1', '-s', 'EMTERPRETIFY_ASYNC=1', '-s', 'EMTERPRETIFY_WHITELIST=["_main", "_call_other_module", "_homonymous*"]'])
    self.assertContained('result: 1\nresult: 2', run_js('a.out.js'))

  @no_wasm_backend('uses EMTERPRETIFY')
  def test_call_nonemterpreted_during_sleep(self):
    create_test_file('src.c', r'''
#include <stdio.h>
#include <emscripten.h>

EMSCRIPTEN_KEEPALIVE void emterpreted_yielder() {
  int counter = 0;
  while (1) {
    printf("emterpreted_yielder() sleeping...\n");
    emscripten_sleep_with_yield(10);
    counter++;
    if (counter == 3) {
      printf("Success\n");
      break;
    }
  }
}

EMSCRIPTEN_KEEPALIVE void not_emterpreted() {
  printf("Entering not_emterpreted()\n");
}

int main() {
  EM_ASM({
    setTimeout(function () {
      console.log("calling not_emterpreted()");
      Module["_not_emterpreted"]();
    }, 0);
    console.log("calling emterpreted_yielder()");
#ifdef BAD_EM_ASM
    Module['_emterpreted_yielder']();
#endif
  });
#ifndef BAD_EM_ASM
  emterpreted_yielder();
#endif
}
    ''')
    run_process([PYTHON, EMCC, 'src.c', '-s', 'EMTERPRETIFY=1', '-s', 'EMTERPRETIFY_ASYNC=1', '-s', 'EMTERPRETIFY_BLACKLIST=["_not_emterpreted"]'])
    self.assertContained('Success', run_js('a.out.js'))

    print('check calling of emterpreted as well')
    run_process([PYTHON, EMCC, 'src.c', '-s', 'EMTERPRETIFY=1', '-s', 'EMTERPRETIFY_ASYNC=1'])
    self.assertContained('Success', run_js('a.out.js'))

    print('check for invalid EM_ASM usage')
    run_process([PYTHON, EMCC, 'src.c', '-s', 'EMTERPRETIFY=1', '-s', 'EMTERPRETIFY_ASYNC=1', '-s', 'EMTERPRETIFY_BLACKLIST=["_not_emterpreted"]', '-DBAD_EM_ASM'])
    self.assertContained('cannot have an EM_ASM on the stack when emterpreter pauses/resumes', run_js('a.out.js', stderr=STDOUT, assert_returncode=None))

  def test_link_with_a_static(self):
    create_test_file('x.c', r'''
int init_weakref(int a, int b) {
  return a + b;
}
''')
    create_test_file('y.c', r'''
static int init_weakref(void) { // inlined in -O2, not in -O0 where it shows up in llvm-nm as 't'
  return 150;
}

int testy(void) {
  return init_weakref();
}
''')
    create_test_file('z.c', r'''
extern int init_weakref(int, int);
extern int testy(void);

int main(void) {
  return testy() + init_weakref(5, 6);
}
''')
    run_process([PYTHON, EMCC, 'x.c', '-o', 'x.o'])
    run_process([PYTHON, EMCC, 'y.c', '-o', 'y.o'])
    run_process([PYTHON, EMCC, 'z.c', '-o', 'z.o'])
    try_delete('libtest.a')
    run_process([PYTHON, EMAR, 'rc', 'libtest.a', 'y.o'])
    run_process([PYTHON, EMAR, 'rc', 'libtest.a', 'x.o'])
    run_process([PYTHON, EMRANLIB, 'libtest.a'])

    for args in [[], ['-O2']]:
      print('args:', args)
      run_process([PYTHON, EMCC, 'z.o', 'libtest.a', '-s', 'EXIT_RUNTIME=1'] + args)
      run_js('a.out.js', assert_returncode=161)

  def test_link_with_bad_o_in_a(self):
    # when building a .a, we force-include all the objects inside it. but, some
    # may not be valid bitcode, e.g. if it contains metadata or something else
    # weird. we should just ignore those
    run_process([PYTHON, EMCC, path_from_root('tests', 'hello_world.c'), '-o', 'a.bc'])
    create_test_file('bad.bc', 'this is not a good file, it should be ignored!')
    run_process([LLVM_AR, 'r', 'a.a', 'a.bc', 'bad.bc'])
    run_process([PYTHON, EMCC, 'a.a'])
    self.assertContained('hello, world!', run_js('a.out.js'))

  def test_require(self):
    inname = path_from_root('tests', 'hello_world.c')
    Building.emcc(inname, args=['-s', 'ASSERTIONS=0'], output_filename='a.out.js')
    output = run_process(NODE_JS + ['-e', 'require("./a.out.js")'], stdout=PIPE, stderr=PIPE)
    assert output.stdout == 'hello, world!\n' and output.stderr == '', 'expected no output, got\n===\nSTDOUT\n%s\n===\nSTDERR\n%s\n===\n' % (output.stdout, output.stderr)

  def test_require_modularize(self):
    run_process([PYTHON, EMCC, path_from_root('tests', 'hello_world.c'), '-s', 'MODULARIZE=1', '-s', 'ASSERTIONS=0'])
    src = open('a.out.js').read()
    self.assertContained('module.exports = Module;', src)
    output = run_process(NODE_JS + ['-e', 'var m = require("./a.out.js"); m();'], stdout=PIPE, stderr=PIPE)
    self.assertFalse(output.stderr)
    self.assertEqual(output.stdout, 'hello, world!\n')
    run_process([PYTHON, EMCC, path_from_root('tests', 'hello_world.c'), '-s', 'MODULARIZE=1', '-s', 'EXPORT_NAME="NotModule"', '-s', 'ASSERTIONS=0'])
    src = open('a.out.js').read()
    self.assertContained('module.exports = NotModule;', src)
    output = run_process(NODE_JS + ['-e', 'var m = require("./a.out.js"); m();'], stdout=PIPE, stderr=PIPE)
    self.assertFalse(output.stderr)
    self.assertEqual(output.stdout, 'hello, world!\n')
    run_process([PYTHON, EMCC, path_from_root('tests', 'hello_world.c'), '-s', 'MODULARIZE=1'])
    # We call require() twice to ensure it returns wrapper function each time
    output = run_process(NODE_JS + ['-e', 'require("./a.out.js")();var m = require("./a.out.js"); m();'], stdout=PIPE, stderr=PIPE)
    self.assertFalse(output.stderr)
    self.assertEqual(output.stdout, 'hello, world!\nhello, world!\n')

  def test_define_modularize(self):
    run_process([PYTHON, EMCC, path_from_root('tests', 'hello_world.c'), '-s', 'MODULARIZE=1', '-s', 'ASSERTIONS=0'])
    with open('a.out.js') as f:
      src = 'var module = 0; ' + f.read()
    create_test_file('a.out.js', src)
    assert "define([], function() { return Module; });" in src
    output = run_process(NODE_JS + ['-e', 'var m; (global.define = function(deps, factory) { m = factory(); }).amd = true; require("./a.out.js"); m();'], stdout=PIPE, stderr=PIPE)
    assert output.stdout == 'hello, world!\n' and output.stderr == '', 'expected output, got\n===\nSTDOUT\n%s\n===\nSTDERR\n%s\n===\n' % (output.stdout, output.stderr)
    run_process([PYTHON, EMCC, path_from_root('tests', 'hello_world.c'), '-s', 'MODULARIZE=1', '-s', 'EXPORT_NAME="NotModule"', '-s', 'ASSERTIONS=0'])
    with open('a.out.js') as f:
      src = 'var module = 0; ' + f.read()
    create_test_file('a.out.js', src)
    assert "define([], function() { return NotModule; });" in src
    output = run_process(NODE_JS + ['-e', 'var m; (global.define = function(deps, factory) { m = factory(); }).amd = true; require("./a.out.js"); m();'], stdout=PIPE, stderr=PIPE)
    assert output.stdout == 'hello, world!\n' and output.stderr == '', 'expected output, got\n===\nSTDOUT\n%s\n===\nSTDERR\n%s\n===\n' % (output.stdout, output.stderr)

  @no_wasm_backend('tests fastcomp specific passes')
  def test_emcc_c_multi(self):
    def test(args, llvm_opts=None):
      print(args)
      lib = r'''
        int mult() { return 1; }
      '''

      lib_name = 'libA.c'
      create_test_file(lib_name, lib)
      main = r'''
        #include <stdio.h>
        int mult();
        int main() {
          printf("result: %d\n", mult());
          return 0;
        }
      '''
      main_name = 'main.c'
      create_test_file(main_name, main)

      err = run_process([PYTHON, EMCC, '-v', '-c', main_name, lib_name] + args, stderr=PIPE).stderr

      VECTORIZE = '-disable-loop-vectorization'

      if args:
        assert err.count(VECTORIZE) == 2, err # specified twice, once per file
        # corresponding to exactly once per invocation of optimizer
        assert err.count(os.path.sep + 'opt') == 2, err
      else:
        assert err.count(VECTORIZE) == 0, err # no optimizations

      run_process([PYTHON, EMCC, main_name.replace('.c', '.o'), lib_name.replace('.c', '.o')])

      self.assertContained('result: 1', run_js('a.out.js'))

    test([])
    test(['-O2'], '-O3')
    test(['-Oz'], '-Oz')
    test(['-Os'], '-Os')

  def test_export_all_3142(self):
    create_test_file('src.cpp', r'''
typedef unsigned int Bit32u;

struct S_Descriptor {
    Bit32u limit_0_15   :16;
    Bit32u base_0_15    :16;
    Bit32u base_16_23   :8;
};

class Descriptor
{
public:
    Descriptor() { saved.fill[0]=saved.fill[1]=0; }
    union {
        S_Descriptor seg;
        Bit32u fill[2];
    } saved;
};

Descriptor desc;
    ''')
    try_delete('a.out.js')
    run_process([PYTHON, EMCC, 'src.cpp', '-O2', '-s', 'EXPORT_ALL'])
    self.assertExists('a.out.js')

  @no_wasm_backend('tests PRECISE_F32=1')
  def test_f0(self):
    run_process([PYTHON, EMCC, path_from_root('tests', 'fasta.cpp'), '-O2', '-s', 'PRECISE_F32=1', '-profiling', '-s', 'WASM=0'])
    src = open('a.out.js').read()
    assert ' = f0;' in src or ' = f0,' in src

  @no_wasm_backend('depends on merging asmjs')
  def test_merge_pair(self):
    def test(filename, full):
      print('----', filename, full)
      run_process([PYTHON, EMCC, path_from_root('tests', filename), '-O1', '-profiling', '-o', 'left.js', '-s', 'WASM=0'])
      src = open('left.js').read()
      create_test_file('right.js', src.replace('function _main() {', 'function _main() { out("replaced"); '))

      self.assertContained('hello, world!', run_js('left.js'))
      self.assertContained('hello, world!', run_js('right.js'))
      self.assertNotContained('replaced', run_js('left.js'))
      self.assertContained('replaced', run_js('right.js'))

      n = src.count('function _')

      def has(i):
        run_process([PYTHON, path_from_root('tools', 'merge_pair.py'), 'left.js', 'right.js', str(i), 'out.js'])
        return 'replaced' in run_js('out.js')

      assert not has(0), 'same as left'
      assert has(n), 'same as right'
      assert has(n + 5), 'same as right, big number is still ok'

      if full:
        change = -1
        for i in range(n):
          if has(i):
            change = i
            break
        assert change > 0 and change <= n

    test('hello_world.cpp', True)
    test('hello_libcxx.cpp', False)

  def test_emmake_emconfigure(self):
    def check(what, args, fail=True, expect=''):
      args = [PYTHON, path_from_root(what)] + args
      print(what, args, fail, expect)
      output = run_process(args, stdout=PIPE, stderr=PIPE, check=False)
      assert ('is a helper for' in output.stderr) == fail
      assert ('Typical usage' in output.stderr) == fail
      self.assertContained(expect, output.stdout)
    check('emmake', [])
    check('emconfigure', [])
    check('emmake', ['--version'])
    check('emconfigure', ['--version'])
    check('emmake', ['make'], fail=False)
    check('emconfigure', ['configure'], fail=False)
    check('emconfigure', ['./configure'], fail=False)
    check('emconfigure', ['cmake'], fail=False)

    create_test_file('test.py', '''
import os
print(os.environ.get('CROSS_COMPILE'))
''')
    check('emconfigure', [PYTHON, 'test.py'], expect=path_from_root('em'), fail=False)
    check('emmake', [PYTHON, 'test.py'], expect=path_from_root('em'), fail=False)

    create_test_file('test.py', '''
import os
print(os.environ.get('NM'))
''')
    check('emconfigure', [PYTHON, 'test.py'], expect=shared.LLVM_NM, fail=False)

  @no_windows('This test is broken, https://github.com/emscripten-core/emscripten/issues/8872')
  def test_emmake_python(self):
    # simulates a configure/make script that looks for things like CC, AR, etc., and which we should
    # not confuse by setting those vars to something containing `python X` as the script checks for
    # the existence of an executable.
    result = run_process([PYTHON, path_from_root('emmake.py'), PYTHON, path_from_root('tests', 'emmake', 'make.py')], stdout=PIPE, stderr=PIPE)
    print(result.stdout, result.stderr)

  def test_sdl2_config(self):
    for args, expected in [
      [['--version'], '2.0.0'],
      [['--cflags'], '-s USE_SDL=2'],
      [['--libs'], '-s USE_SDL=2'],
      [['--cflags', '--libs'], '-s USE_SDL=2'],
    ]:
      print(args, expected)
      out = run_process([PYTHON, path_from_root('system', 'bin', 'sdl2-config')] + args, stdout=PIPE, stderr=PIPE).stdout
      assert expected in out, out
      print('via emmake')
      out = run_process([PYTHON, path_from_root('emmake'), 'sdl2-config'] + args, stdout=PIPE, stderr=PIPE).stdout
      assert expected in out, out

  def test_module_onexit(self):
    create_test_file('src.cpp', r'''
#include <emscripten.h>
int main() {
  EM_ASM({
    Module['onExit'] = function(status) { out('exiting now, status ' + status) };
  });
  return 14;
}
''')
    try_delete('a.out.js')
    run_process([PYTHON, EMCC, 'src.cpp', '-s', 'EXIT_RUNTIME=1'])
    self.assertContained('exiting now, status 14', run_js('a.out.js', assert_returncode=14))

  def test_NO_aliasing(self):
    # the NO_ prefix flips boolean options
    run_process([PYTHON, EMCC, path_from_root('tests', 'hello_world.c'), '-s', 'EXIT_RUNTIME=1'])
    exit_1 = open('a.out.js').read()
    run_process([PYTHON, EMCC, path_from_root('tests', 'hello_world.c'), '-s', 'NO_EXIT_RUNTIME=0'])
    no_exit_0 = open('a.out.js').read()
    run_process([PYTHON, EMCC, path_from_root('tests', 'hello_world.c'), '-s', 'EXIT_RUNTIME=0'])
    exit_0 = open('a.out.js').read()

    assert exit_1 == no_exit_0
    assert exit_1 != exit_0

  def test_underscore_exit(self):
    create_test_file('src.cpp', r'''
#include <unistd.h>
int main() {
  _exit(0); // should not end up in an infinite loop with non-underscore exit
}
''')
    run_process([PYTHON, EMCC, 'src.cpp'])
    self.assertContained('', run_js('a.out.js', assert_returncode=0))

  def test_file_packager_huge(self):
    MESSAGE = 'warning: file packager is creating an asset bundle of 257 MB. this is very large, and browsers might have trouble loading it'
    create_test_file('huge.dat', 'a' * (1024 * 1024 * 257))
    create_test_file('tiny.dat', 'a')
    err = run_process([PYTHON, FILE_PACKAGER, 'test.data', '--preload', 'tiny.dat'], stdout=PIPE, stderr=PIPE).stderr
    self.assertNotContained(MESSAGE, err)
    err = run_process([PYTHON, FILE_PACKAGER, 'test.data', '--preload', 'huge.dat'], stdout=PIPE, stderr=PIPE).stderr
    self.assertContained(MESSAGE, err)
    self.clear()

  def test_massive_alloc(self):
    create_test_file('main.cpp', r'''
#include <stdio.h>
#include <stdlib.h>

int main() {
  volatile int x = (int)malloc(1024 * 1024 * 1400);
  return x == 0; // can't alloc it, but don't fail catastrophically, expect null
}
    ''')
    run_process([PYTHON, EMCC, 'main.cpp', '-s', 'ALLOW_MEMORY_GROWTH=1', '-s', 'WASM=0'])
    # just care about message regarding allocating over 1GB of memory
    output = run_js('a.out.js', stderr=PIPE, full_output=True)
    self.assertContained('''Warning: Enlarging memory arrays, this is not fast! 16777216,1543503872\n''', output)
    print('wasm')
    run_process([PYTHON, EMCC, 'main.cpp', '-s', 'ALLOW_MEMORY_GROWTH=1'])
    # no message about growth, just check return code
    run_js('a.out.js', stderr=PIPE, full_output=True)

  def test_failing_alloc(self):
    for pre_fail, post_fail, opts in [
      ('', '', []),
      ('EM_ASM( Module.temp = HEAP32[DYNAMICTOP_PTR>>2] );', 'EM_ASM( assert(Module.temp === HEAP32[DYNAMICTOP_PTR>>2], "must not adjust DYNAMICTOP when an alloc fails!") );', []),
      # also test non-wasm in normal mode
      ('', '', ['-s', 'WASM=0']),
      ('EM_ASM( Module.temp = HEAP32[DYNAMICTOP_PTR>>2] );', 'EM_ASM( assert(Module.temp === HEAP32[DYNAMICTOP_PTR>>2], "must not adjust DYNAMICTOP when an alloc fails!") );', ['-s', 'WASM=0']),
    ]:
      for growth in [0, 1]:
        for aborting in [0, 1]:
          create_test_file('main.cpp', r'''
#include <stdio.h>
#include <stdlib.h>
#include <vector>
#include <assert.h>
#include <emscripten.h>

#define CHUNK_SIZE (10 * 1024 * 1024)

int main() {
  std::vector<void*> allocs;
  bool has = false;
  while (1) {
    printf("trying an allocation\n");
    %s
    void* curr = malloc(CHUNK_SIZE);
    if (!curr) {
      %s
      break;
    }
    has = true;
    printf("allocated another chunk, %%zu so far\n", allocs.size());
    allocs.push_back(curr);
  }
  assert(has);
  printf("an allocation failed!\n");
#ifdef SPLIT
  return 0;
#endif
  while (1) {
    assert(allocs.size() > 0);
    void *curr = allocs.back();
    allocs.pop_back();
    free(curr);
    printf("freed one\n");
    if (malloc(CHUNK_SIZE)) break;
  }
  printf("managed another malloc!\n");
}
''' % (pre_fail, post_fail))
          args = [PYTHON, EMCC, 'main.cpp'] + opts
          args += ['-s', 'TEST_MEMORY_GROWTH_FAILS=1'] # In this test, force memory growing to fail
          if growth:
            args += ['-s', 'ALLOW_MEMORY_GROWTH=1']
          if not aborting:
            args += ['-s', 'ABORTING_MALLOC=0']
          print('test_failing_alloc', args, pre_fail)
          run_process(args)
          # growth also disables aborting
          can_manage_another = (not aborting) or growth
          split = '-DSPLIT' in args
          print('can manage another:', can_manage_another, 'split:', split)
          output = run_js('a.out.js', stderr=PIPE, full_output=True, assert_returncode=0 if can_manage_another else None)
          if can_manage_another:
            self.assertContained('''an allocation failed!\n''', output)
            if not split:
              # split memory allocation may fail due to GC objects no longer being allocatable,
              # and we can't expect to recover from that deterministically. So just check we
              # get to the fail.
              # otherwise, we should fail eventually, then free, then succeed
              self.assertContained('''managed another malloc!\n''', output)
          else:
            # we should see an abort
            self.assertContained('''abort(Cannot enlarge memory arrays''', output)
            self.assertContained(('''higher than the current value 16777216,''', '''higher than the current value 33554432,'''), output)
            self.assertContained('''compile with  -s ALLOW_MEMORY_GROWTH=1 ''', output)
            self.assertContained('''compile with  -s ABORTING_MALLOC=0 ''', output)

  def test_failing_growth_2gb(self):
    create_test_file('test.cpp', r'''
#include <stdio.h>
#include <stdlib.h>

void* out;
int main() {
  while (1) {
    puts("loop...");
    out = malloc(1024 * 1024);
    if (!out) {
      puts("done");
      return 0;
    }
  }
}
''')

    run_process([PYTHON, EMCC, '-O1', 'test.cpp', '-s', 'ALLOW_MEMORY_GROWTH'])
    self.assertContained('done', run_js('a.out.js'))

  def test_libcxx_minimal(self):
    create_test_file('vector.cpp', r'''
#include <vector>
int main(int argc, char** argv) {
  std::vector<void*> v;
  for (int i = 0 ; i < argc; i++) {
    v.push_back(nullptr);
  }
  return v.size();
}
''')

    run_process([PYTHON, EMCC, '-O2', 'vector.cpp', '-o', 'vector.js'])
    run_process([PYTHON, EMCC, '-O2', path_from_root('tests', 'hello_libcxx.cpp'), '-o', 'iostream.js'])

    vector = os.path.getsize('vector.js')
    iostream = os.path.getsize('iostream.js')
    print(vector, iostream)

    self.assertGreater(vector, 1000)
    # we can strip out almost all of libcxx when just using vector
    self.assertLess(2.25 * vector, iostream)

  @no_wasm_backend('relies on EMULATED_FUNCTION_POINTERS')
  def test_emulated_function_pointers(self):
    create_test_file('src.c', r'''
      #include <emscripten.h>
      typedef void (*fp)();
      int main(int argc, char **argv) {
        volatile fp f = 0;
        EM_ASM({
          if (typeof FUNCTION_TABLE_v !== 'undefined') {
            out('function table: ' + FUNCTION_TABLE_v);
          } else {
            out('no visible function tables');
          }
        });
        if (f) f();
        return 0;
      }
      ''')

    def test(args, expected):
      print(args, expected)
      run_process([PYTHON, EMCC, 'src.c', '-s', 'WASM=0'] + args, stderr=PIPE)
      self.assertContained(expected, run_js('a.out.js'))

    for opts in [0, 1, 2, 3]:
      test(['-O' + str(opts)], 'no visible function tables')
      test(['-O' + str(opts), '-s', 'EMULATED_FUNCTION_POINTERS=1'], 'function table: ')

  @no_wasm_backend('relies on EMULATED_FUNCTION_POINTERS')
  def test_emulated_function_pointers_2(self):
    create_test_file('src.c', r'''
      #include <emscripten.h>
      typedef void (*fp)();
      static void one() { EM_ASM( out('one') ); }
      static void two() { EM_ASM( out('two') ); }
      void test() {
        volatile fp f = one;
        f();
        f = two;
        f();
      }
      int main(int argc, char **argv) {
        test();
        // swap them!
        EM_ASM_INT({
          var one = $0;
          var two = $1;
          if (typeof FUNCTION_TABLE_v === 'undefined') {
            out('no');
            return;
          }
          var temp = FUNCTION_TABLE_v[one];
          FUNCTION_TABLE_v[one] = FUNCTION_TABLE_v[two];
          FUNCTION_TABLE_v[two] = temp;
        }, (int)&one, (int)&two);
        test();
        return 0;
      }
      ''')

    flipped = 'one\ntwo\ntwo\none\n'
    unchanged = 'one\ntwo\none\ntwo\n'
    no_table = 'one\ntwo\nno\none\ntwo\n'

    def test(args, expected):
      print(args, expected.replace('\n', ' '))
      run_process([PYTHON, EMCC, 'src.c', '-s', 'WASM=0'] + args)
      self.assertContained(expected, run_js('a.out.js'))

    for opts in [0, 1, 2]:
      test(['-O' + str(opts)], no_table)
      test(['-O' + str(opts), '-s', 'EMULATED_FUNCTION_POINTERS=1'], flipped)
      test(['-O' + str(opts), '-s', 'EMULATED_FUNCTION_POINTERS=2'], flipped)
      test(['-O' + str(opts), '-s', 'EMULATED_FUNCTION_POINTERS=1', '-s', 'RELOCATABLE=1'], flipped)
      test(['-O' + str(opts), '-s', 'EMULATED_FUNCTION_POINTERS=2', '-s', 'RELOCATABLE=1'], unchanged) # with both of those, we optimize and you cannot flip them
      test(['-O' + str(opts), '-s', 'MAIN_MODULE=1'], unchanged) # default for modules is optimized
      test(['-O' + str(opts), '-s', 'MAIN_MODULE=1', '-s', 'EMULATED_FUNCTION_POINTERS=2'], unchanged)
      test(['-O' + str(opts), '-s', 'MAIN_MODULE=1', '-s', 'EMULATED_FUNCTION_POINTERS=1'], flipped) # but you can disable that

  def test_minimal_dynamic(self):
    def run(wasm):
      print('wasm?', wasm)
      library_file = 'library.wasm' if wasm else 'library.js'

      def test(main_args, library_args=[], expected='hello from main\nhello from library'):
        print('testing', main_args, library_args)
        self.clear()
        create_test_file('library.c', r'''
          #include <stdio.h>
          void library_func() {
          #ifdef USE_PRINTF
            printf("hello from library: %p\n", &library_func);
          #else
            puts("hello from library");
          #endif
          }
        ''')
        # -fno-builtin to prevent printf -> iprintf optimization
        run_process([PYTHON, EMCC, 'library.c', '-fno-builtin', '-s', 'SIDE_MODULE=1', '-O2', '-o', library_file, '-s', 'WASM=' + str(wasm), '-s', 'EXPORT_ALL'] + library_args)
        create_test_file('main.c', r'''
          #include <dlfcn.h>
          #include <stdio.h>
          int main() {
            puts("hello from main");
            void *lib_handle = dlopen("%s", 0);
            if (!lib_handle) {
              puts("cannot load side module");
              return 1;
            }
            typedef void (*voidfunc)();
            voidfunc x = (voidfunc)dlsym(lib_handle, "library_func");
            if (!x) puts("cannot find side function");
            else x();
          }
        ''' % library_file)
        run_process([PYTHON, EMCC, 'main.c', '--embed-file', library_file, '-O2', '-s', 'WASM=' + str(wasm)] + main_args)
        self.assertContained(expected, run_js('a.out.js', assert_returncode=None, stderr=STDOUT))
        size = os.path.getsize('a.out.js')
        if wasm:
          size += os.path.getsize('a.out.wasm')
        side_size = os.path.getsize(library_file)
        print('  sizes:', size, side_size)
        return (size, side_size)

      def percent_diff(x, y):
        small = min(x, y)
        large = max(x, y)
        return float(100 * large) / small - 100

      full = test(main_args=['-s', 'MAIN_MODULE=1'])
      # printf is not used in main, but libc was linked in, so it's there
      printf = test(main_args=['-s', 'MAIN_MODULE=1'], library_args=['-DUSE_PRINTF'])

      # main module tests

      # dce in main, and it fails since puts is not exported
      dce = test(main_args=['-s', 'MAIN_MODULE=2'], expected=('cannot', 'undefined'))

      # with exporting, it works
      dce = test(main_args=['-s', 'MAIN_MODULE=2', '-s', 'EXPORTED_FUNCTIONS=["_main", "_puts"]'])

      # printf is not used in main, and we dce, so we failz
      dce_fail = test(main_args=['-s', 'MAIN_MODULE=2'], library_args=['-DUSE_PRINTF'], expected=('cannot', 'undefined'))

      # exporting printf in main keeps it alive for the library
      dce_save = test(main_args=['-s', 'MAIN_MODULE=2', '-s', 'EXPORTED_FUNCTIONS=["_main", "_printf", "_puts"]'], library_args=['-DUSE_PRINTF'])

      self.assertLess(percent_diff(full[0], printf[0]), 4)
      self.assertLess(percent_diff(dce[0], dce_fail[0]), 4)
      self.assertLess(dce[0], 0.2 * full[0]) # big effect, 80%+ is gone
      self.assertGreater(dce_save[0], 1.05 * dce[0]) # save exported all of printf

      # side module tests

      # mode 2, so dce in side, but library_func is not exported, so it is dce'd
      side_dce_fail = test(main_args=['-s', 'MAIN_MODULE=1'], library_args=['-s', 'SIDE_MODULE=2'], expected='cannot find side function')
      # mode 2, so dce in side, and library_func is not exported
      side_dce_work = test(main_args=['-s', 'MAIN_MODULE=1'], library_args=['-s', 'SIDE_MODULE=2', '-s', 'EXPORTED_FUNCTIONS=["_library_func"]'], expected='hello from library')

      self.assertLess(side_dce_fail[1], 0.95 * side_dce_work[1]) # removing that function saves a chunk

    run(wasm=1)
    if not self.is_wasm_backend():
      run(wasm=0)

  def test_ld_library_path(self):
    create_test_file('hello1.c', r'''
#include <stdio.h>

void
hello1 ()
{
  printf ("Hello1\n");
  return;
}

''')
    create_test_file('hello2.c', r'''
#include <stdio.h>

void
hello2 ()
{
  printf ("Hello2\n");
  return;
}

''')
    create_test_file('hello3.c', r'''
#include <stdio.h>

void
hello3 ()
{
  printf ("Hello3\n");
  return;
}

''')
    create_test_file('hello4.c', r'''
#include <stdio.h>
#include <math.h>

double
hello4 (double x)
{
  printf ("Hello4\n");
  return fmod(x, 2.0);
}

''')
    create_test_file('pre.js', r'''
Module['preRun'].push(function (){
  ENV['LD_LIBRARY_PATH']='/lib:/usr/lib';
});
''')
    create_test_file('main.c', r'''
#include <stdio.h>
#include <stdlib.h>
#include <string.h>
#include <dlfcn.h>

int
main()
{
  void *h;
  void (*f) ();
  double (*f2) (double);

  h = dlopen ("libhello1.wasm", RTLD_NOW);
  f = dlsym (h, "hello1");
  f();
  dlclose (h);
  h = dlopen ("libhello2.wasm", RTLD_NOW);
  f = dlsym (h, "hello2");
  f();
  dlclose (h);
  h = dlopen ("libhello3.wasm", RTLD_NOW);
  f = dlsym (h, "hello3");
  f();
  dlclose (h);
  h = dlopen ("/usr/local/lib/libhello4.wasm", RTLD_NOW);
  f2 = dlsym (h, "hello4");
  double result = f2(5.5);
  dlclose (h);

  if (result == 1.5) {
    printf("Ok\n");
  }
  return 0;
}

''')

    run_process([PYTHON, EMCC, '-o', 'libhello1.wasm', 'hello1.c', '-s', 'SIDE_MODULE=1', '-s', 'EXPORT_ALL=1'])
    run_process([PYTHON, EMCC, '-o', 'libhello2.wasm', 'hello2.c', '-s', 'SIDE_MODULE=1', '-s', 'EXPORT_ALL=1'])
    run_process([PYTHON, EMCC, '-o', 'libhello3.wasm', 'hello3.c', '-s', 'SIDE_MODULE=1', '-s', 'EXPORT_ALL=1'])
    run_process([PYTHON, EMCC, '-o', 'libhello4.wasm', 'hello4.c', '-s', 'SIDE_MODULE=1', '-s', 'EXPORT_ALL=1'])
    run_process([PYTHON, EMCC, '-o', 'main.js', 'main.c', '-s', 'MAIN_MODULE=1', '-s', 'TOTAL_MEMORY=' + str(32 * 1024 * 1024),
                 '--embed-file', 'libhello1.wasm@/lib/libhello1.wasm',
                 '--embed-file', 'libhello2.wasm@/usr/lib/libhello2.wasm',
                 '--embed-file', 'libhello3.wasm@/libhello3.wasm',
                 '--embed-file', 'libhello4.wasm@/usr/local/lib/libhello4.wasm',
                 '--pre-js', 'pre.js'])
    out = run_js('main.js')
    self.assertContained('Hello1', out)
    self.assertContained('Hello2', out)
    self.assertContained('Hello3', out)
    self.assertContained('Hello4', out)
    self.assertContained('Ok', out)

  def test_dlopen_rtld_global(self):
    # This test checks RTLD_GLOBAL where a module is loaded
    # before the module providing a global it needs is. in asm.js we use JS
    # to create a redirection function. In wasm we just have wasm, so we
    # need to introspect the wasm module. Browsers may add that eventually,
    # or we could ship a little library that does it.
    create_test_file('hello1.c', r'''
#include <stdio.h>

extern int hello1_val;
int hello1_val=3;

void
hello1 (int i)
{
  printf ("hello1_val by hello1:%d\n",hello1_val);
  printf ("Hello%d\n",i);
}
''')
    create_test_file('hello2.c', r'''
#include <stdio.h>

extern int hello1_val;
extern void hello1 (int);

void
hello2 (int i)
{
  void (*f) (int);
  printf ("hello1_val by hello2:%d\n",hello1_val);
  f = hello1;
  f(i);
}
''')
    create_test_file('main.c', r'''
#include <stdio.h>
#include <stdlib.h>
#include <string.h>
#include <dlfcn.h>

int
main(int argc,char** argv)
{
  void *h;
  void *h2;
  void (*f) (int);
  h = dlopen ("libhello1.wasm", RTLD_NOW|RTLD_GLOBAL);
  h2 = dlopen ("libhello2.wasm", RTLD_NOW|RTLD_GLOBAL);
  f = dlsym (h, "hello1");
  f(1);
  f = dlsym (h2, "hello2");
  f(2);
  dlclose (h);
  dlclose (h2);
  return 0;
}
''')

    run_process([PYTHON, EMCC, '-o', 'libhello1.js', 'hello1.c', '-s', 'SIDE_MODULE=1', '-s', 'EXPORT_ALL=1'])
    run_process([PYTHON, EMCC, '-o', 'libhello2.js', 'hello2.c', '-s', 'SIDE_MODULE=1', '-s', 'EXPORT_ALL=1'])
    run_process([PYTHON, EMCC, '-o', 'main.js', 'main.c', '-s', 'MAIN_MODULE=1',
                 '--embed-file', 'libhello1.wasm',
                 '--embed-file', 'libhello2.wasm'])
    out = run_js('main.js')
    self.assertContained('Hello1', out)
    self.assertContained('Hello2', out)
    self.assertContained('hello1_val by hello1:3', out)
    self.assertContained('hello1_val by hello2:3', out)

  @no_fastcomp()
  def test_main_module_without_exceptions_message(self):
    # A side module that needs exceptions needs a main module with that
    # support enabled; show a clear message in that case.
    create_test_file('side.cpp', r'''
      #include <exception>
      #include <stdio.h>

      extern "C" void test_throw() {
        try {
          throw 42;
        } catch(int x) {
          printf("catch %d.\n", x);
          return;
        }
        puts("bad location");
      }
    ''')
    create_test_file('main.cpp', r'''
      #include <assert.h>
      #include <stdio.h>
      #include <stdlib.h>
      #include <string.h>
      #include <dlfcn.h>

      typedef void (*voidf)();

      int main() {
        void* h = dlopen ("libside.wasm", RTLD_NOW|RTLD_GLOBAL);
        assert(h);
        voidf f = (voidf)dlsym(h, "test_throw");
        assert(f);
        f();
        return 0;
      }
      ''')
    run_process([PYTHON, EMCC, '-o', 'libside.wasm', 'side.cpp', '-s', 'SIDE_MODULE=1', '-fexceptions'])

    def build_main(args):
      print(args)
      with env_modify({'EMCC_FORCE_STDLIBS': 'libc++abi'}):
        run_process([PYTHON, EMCC, 'main.cpp', '-s', 'MAIN_MODULE=1', '-s', 'EXPORT_ALL',
                     '--embed-file', 'libside.wasm'] + args)

    build_main([])
    out = run_js('a.out.js', assert_returncode=None, stderr=STDOUT)
    self.assertContained('Exception catching is disabled, this exception cannot be caught.', out)
    self.assertContained('note: in dynamic linking, if a side module wants exceptions, the main module must be built with that support', out)

    build_main(['-fexceptions'])
    out = run_js('a.out.js')
    self.assertContained('catch 42', out)

  def test_debug_asmLastOpts(self):
    create_test_file('src.c', r'''
#include <stdio.h>
struct Dtlink_t
{   struct Dtlink_t*   right;  /* right child      */
        union
        { unsigned int  _hash;  /* hash value       */
          struct Dtlink_t* _left;  /* left child       */
        } hl;
};
int treecount(register struct Dtlink_t* e)
{
  return e ? treecount(e->hl._left) + treecount(e->right) + 1 : 0;
}
int main() {
  printf("hello, world!\n");
}
''')
    run_process([PYTHON, EMCC, 'src.c', '-s', 'EXPORTED_FUNCTIONS=["_main", "_treecount"]', '--minify', '0', '-g4', '-Oz'])
    self.assertContained('hello, world!', run_js('a.out.js'))

  @no_wasm_backend('MEM_INIT_METHOD not supported under wasm')
  def test_meminit_crc(self):
    create_test_file('src.c', r'''
#include <stdio.h>
int main() { printf("Mary had a little lamb.\n"); }
''')

    run_process([PYTHON, EMCC, 'src.c', '--memory-init-file', '0', '-s', 'MEM_INIT_METHOD=2', '-s', 'ASSERTIONS=1', '-s', 'WASM=0'])
    with open('a.out.js') as f:
      d = f.read()
    return
    self.assertContained('Mary had', d)
    d = d.replace('Mary had', 'Paul had')
    create_test_file('a.out.js', d)
    out = run_js('a.out.js', assert_returncode=None, stderr=STDOUT)
    self.assertContained('Assertion failed: memory initializer checksum', out)

  def test_emscripten_print_double(self):
    create_test_file('src.c', r'''
#include <stdio.h>
#include <assert.h>
#include <emscripten.h>

void test(double d) {
  char buffer[100], buffer2[100];
  unsigned len, len2, len3;
  len = emscripten_print_double(d, NULL, -1);
  len2 = emscripten_print_double(d, buffer, len+1);
  assert(len == len2);
  buffer[len] = 0;
  len3 = snprintf(buffer2, 100, "%g", d);
  printf("|%g : %u : %s : %s : %d|\n", d, len, buffer, buffer2, len3);
}
int main() {
  printf("\n");
  test(0);
  test(1);
  test(-1);
  test(1.234);
  test(-1.234);
  test(1.1234E20);
  test(-1.1234E20);
  test(1.1234E-20);
  test(-1.1234E-20);
  test(1.0/0.0);
  test(-1.0/0.0);
}
''')
    run_process([PYTHON, EMCC, 'src.c'])
    out = run_js('a.out.js')
    self.assertContained('''
|0 : 1 : 0 : 0 : 1|
|1 : 1 : 1 : 1 : 1|
|-1 : 2 : -1 : -1 : 2|
|1.234 : 5 : 1.234 : 1.234 : 5|
|-1.234 : 6 : -1.234 : -1.234 : 6|
|1.1234e+20 : 21 : 112340000000000000000 : 1.1234e+20 : 10|
|-1.1234e+20 : 22 : -112340000000000000000 : -1.1234e+20 : 11|
|1.1234e-20 : 10 : 1.1234e-20 : 1.1234e-20 : 10|
|-1.1234e-20 : 11 : -1.1234e-20 : -1.1234e-20 : 11|
|inf : 8 : Infinity : inf : 3|
|-inf : 9 : -Infinity : -inf : 4|
''', out)

  def test_emscripten_scan_stack(self):
    create_test_file('src.cpp', r'''
#include <set>
#include <emscripten.h>
#include <stdio.h>

std::set<int> seenInts;

void scan(void* x, void* y) {
  printf("scan\n");
  int* p = (int*)x;
  int* q = (int*)y;
  // The callback sends us the [low, high) range.
  assert(p < q);
  // The range is of a reasonable size - not all of memory.
  assert(q - p < 100);
  while (p < q) {
    seenInts.insert(*p);
    p++;
  }
}

int main() {
  int x;
  int* y = &x;
  *y = 12345678;
  emscripten_scan_stack(scan);
  assert(seenInts.count(12345678));
  puts("ok");
}
''')
    run_process([PYTHON, EMCC, 'src.cpp'])
    self.assertContained('ok', run_js('a.out.js'))

  def test_no_warn_exported_jslibfunc(self):
    err = run_process([PYTHON, EMCC, path_from_root('tests', 'hello_world.c'), '-s', 'DEFAULT_LIBRARY_FUNCS_TO_INCLUDE=["alGetError"]', '-s', 'EXPORTED_FUNCTIONS=["_main", "_alGetError"]'], stdout=PIPE, stderr=PIPE).stderr
    self.assertNotContained('''function requested to be exported, but not implemented: "_alGetError"''', err)

  @no_wasm_backend()
  def test_almost_asm_warning(self):
    warning = "[-Walmost-asm]"
    for args, expected in [
      (['-O1', '-s', 'ALLOW_MEMORY_GROWTH=1'], True),  # default
      # suppress almost-asm warning manually
      (['-O1', '-s', 'ALLOW_MEMORY_GROWTH=1', '-Wno-almost-asm'], False),
      # last warning flag should "win"
      (['-O1', '-s', 'ALLOW_MEMORY_GROWTH=1', '-Wno-almost-asm', '-Walmost-asm'], True)
    ]:
      print(args, expected)
      err = run_process([PYTHON, EMCC, path_from_root('tests', 'hello_world.c'), '-s', 'WASM=0'] + args, stderr=PIPE).stderr
      assert (warning in err) == expected, err
      if not expected:
        assert err == '', err

  def test_musl_syscalls(self):
    run_process([PYTHON, EMCC, path_from_root('tests', 'hello_world.c')])
    src = open('a.out.js').read()
    matches = re.findall(r'''function ___syscall(\d+)\(''', src)
    # there should be no musl syscalls in hello world output
    self.assertEqual(matches, [])

  @no_windows('posix-only')
  def test_emcc_dev_null(self):
    out = run_process([PYTHON, EMCC, '-dM', '-E', '-x', 'c', '/dev/null'], stdout=PIPE).stdout
    self.assertContained('#define __EMSCRIPTEN__ 1', out) # all our defines should show up

  def test_umask_0(self):
    create_test_file('src.c', r'''
#include <sys/stat.h>
#include <stdio.h>
int main() {
  umask(0);
  printf("hello, world!\n");
}''')
    run_process([PYTHON, EMCC, 'src.c'])
    self.assertContained('hello, world!', run_js('a.out.js'))

  def test_no_missing_symbols(self): # simple hello world should not show any missing symbols
    run_process([PYTHON, EMCC, path_from_root('tests', 'hello_world.c')])

    # main() is implemented in C, and even if requested from JS, we should not warn
    create_test_file('library_foo.js', '''
mergeInto(LibraryManager.library, {
  my_js__deps: ['main'],
  my_js: (function() {
      return function() {
        console.log("hello " + _nonexistingvariable);
      };
  }()),
});
''')
    create_test_file('test.cpp', '''
#include <stdio.h>
#include <stdlib.h>

extern "C" {
  extern void my_js();
}

int main() {
  my_js();
  return EXIT_SUCCESS;
}
''')
    run_process([PYTHON, EMCC, 'test.cpp', '--js-library', 'library_foo.js'])

    # but we do error on a missing js var
    create_test_file('library_foo_missing.js', '''
mergeInto(LibraryManager.library, {
  my_js__deps: ['main', 'nonexistingvariable'],
  my_js: (function() {
      return function() {
        console.log("hello " + _nonexistingvariable);
      };
  }()),
});
''')
    err = self.expect_fail([PYTHON, EMCC, 'test.cpp', '--js-library', 'library_foo_missing.js'])
    self.assertContained('undefined symbol: nonexistingvariable', err)

    # and also for missing C code, of course (without the --js-library, it's just a missing C method)
    err = self.expect_fail([PYTHON, EMCC, 'test.cpp'])
    self.assertContained('undefined symbol: my_js', err)

  def test_realpath(self):
    create_test_file('src.c', r'''
#include <stdlib.h>
#include <stdio.h>
#include <errno.h>

#define TEST_PATH "/boot/README.txt"

int
main(int argc, char **argv)
{
  errno = 0;
  char *t_realpath_buf = realpath(TEST_PATH, NULL);
  if (NULL == t_realpath_buf) {
    perror("Resolve failed");
    return 1;
  } else {
    printf("Resolved: %s\n", t_realpath_buf);
    free(t_realpath_buf);
    return 0;
  }
}
''')
    if not os.path.exists('boot'):
      os.mkdir('boot')
    open(os.path.join('boot', 'README.txt'), 'w').write(' ')
    run_process([PYTHON, EMCC, 'src.c', '--embed-file', 'boot'])
    self.assertContained('Resolved: /boot/README.txt', run_js('a.out.js'))

  def test_realpath_nodefs(self):
    create_test_file('src.c', r'''
#include <stdlib.h>
#include <stdio.h>
#include <errno.h>
#include <emscripten.h>

#define TEST_PATH "/working/TEST_NODEFS.txt"

int
main(int argc, char **argv)
{
  errno = 0;
  EM_ASM({
    FS.mkdir('/working');
    FS.mount(NODEFS, { root: '.' }, '/working');
  });
  char *t_realpath_buf = realpath(TEST_PATH, NULL);
  if (NULL == t_realpath_buf) {
    perror("Resolve failed");
    return 1;
  } else {
    printf("Resolved: %s\n", t_realpath_buf);
    free(t_realpath_buf);
    return 0;
  }
}
''')
    create_test_file('TEST_NODEFS.txt', ' ')
    run_process([PYTHON, EMCC, 'src.c', '-lnodefs.js'])
    self.assertContained('Resolved: /working/TEST_NODEFS.txt', run_js('a.out.js'))

  def test_realpath_2(self):
    os.mkdir('Folder')
    create_test_file('src.c', r'''
#include <stdlib.h>
#include <stdio.h>
#include <errno.h>

int testrealpath(const char* path)    {
  errno = 0;
  char *t_realpath_buf = realpath(path, NULL);
  if (NULL == t_realpath_buf) {
    printf("Resolve failed: \"%s\"\n",path);fflush(stdout);
    return 1;
  } else {
    printf("Resolved: \"%s\" => \"%s\"\n", path, t_realpath_buf);fflush(stdout);
    free(t_realpath_buf);
    return 0;
  }
}

int main(int argc, char **argv)
{
    // files:
    testrealpath("testfile.txt");
    testrealpath("Folder/testfile.txt");
    testrealpath("testnonexistentfile.txt");
    // folders
    testrealpath("Folder");
    testrealpath("/Folder");
    testrealpath("./");
    testrealpath("");
    testrealpath("/");
    return 0;
}
''')
    create_test_file('testfile.txt', '')
    open(os.path.join('Folder', 'testfile.txt'), 'w').write('')
    run_process([PYTHON, EMCC, 'src.c', '--embed-file', 'testfile.txt', '--embed-file', 'Folder'])
    self.assertContained('''Resolved: "testfile.txt" => "/testfile.txt"
Resolved: "Folder/testfile.txt" => "/Folder/testfile.txt"
Resolve failed: "testnonexistentfile.txt"
Resolved: "Folder" => "/Folder"
Resolved: "/Folder" => "/Folder"
Resolved: "./" => "/"
Resolve failed: ""
Resolved: "/" => "/"
''', run_js('a.out.js'))

  def test_no_warnings(self):
    # build once before to make sure system libs etc. exist
    run_process([PYTHON, EMCC, path_from_root('tests', 'hello_libcxx.cpp')])
    # check that there is nothing in stderr for a regular compile
    err = run_process([PYTHON, EMCC, path_from_root('tests', 'hello_libcxx.cpp')], stderr=PIPE).stderr
    assert err == '', err

  @no_wasm_backend("uses EMTERPRETIFY")
  def test_emterpreter_file_suggestion(self):
    for linkable in [0, 1]:
      for to_file in [0, 1]:
        self.clear()
        cmd = [PYTHON, EMCC, '-s', 'EMTERPRETIFY=1', path_from_root('tests', 'hello_libcxx.cpp'), '-s', 'LINKABLE=' + str(linkable), '-O1', '-s', 'USE_ZLIB=1']
        if to_file:
          cmd += ['-s', 'EMTERPRETIFY_FILE="code.dat"']
        print(cmd)
        stderr = run_process(cmd, stderr=PIPE).stderr
        need_warning = linkable and not to_file
        assert ('''warning: emterpreter bytecode is fairly large''' in stderr) == need_warning, stderr
        assert ('''It is recommended to use  -s EMTERPRETIFY_FILE=..''' in stderr) == need_warning, stderr

  def test_llvm_lto(self):
    sizes = {}
    # wasm backend doesn't have the fancy lto modes 2 and 3
    lto_levels = [0, 1, 2, 3] if not self.is_wasm_backend() else [0, 1]
    for lto in lto_levels:
      cmd = [PYTHON, EMCC, path_from_root('tests', 'hello_libcxx.cpp'), '-O2', '--llvm-lto', str(lto)]
      if self.is_wasm_backend():
        cmd += ['-s', 'WASM_OBJECT_FILES=0']
      print(cmd)
      run_process(cmd)
      self.assertContained('hello, world!', run_js('a.out.js'))
      sizes[lto] = os.path.getsize('a.out.wasm')
    print(sizes)

    # LTO sizes should be distinct
    for i in lto_levels:
      assert sizes[i] not in set(sizes).difference(set([sizes[i]]))

    # LTO should reduce code size
    # Skip mode 2 because it has historically increased code size, but not always
    assert sizes[1] < sizes[0]
    if not self.is_wasm_backend():
      assert sizes[3] < sizes[0]

  def test_dlmalloc_modes(self):
    create_test_file('src.cpp', r'''
      #include <stdlib.h>
      #include <stdio.h>
      int main() {
        void* c = malloc(1024);
        free(c);
        free(c);
        printf("double-freed\n");
      }
    ''')
    run_process([PYTHON, EMCC, 'src.cpp'])
    self.assertContained('double-freed', run_js('a.out.js'))
    # in debug mode, the double-free is caught
    run_process([PYTHON, EMCC, 'src.cpp', '-g'])
    seen_error = False
    out = '?'
    try:
      out = run_js('a.out.js')
    except Exception:
      seen_error = True
    assert seen_error, out

  def test_mallocs(self):
    for opts in [[], ['-O2']]:
      print(opts)
      sizes = {}
      for malloc, name in (
        ('dlmalloc', 'dlmalloc'),
        (None, 'default'),
        ('emmalloc', 'emmalloc')
      ):
        print(malloc, name)
        cmd = [PYTHON, EMCC, path_from_root('tests', 'hello_libcxx.cpp'), '-o', 'a.out.js'] + opts
        if malloc:
          cmd += ['-s', 'MALLOC="%s"' % malloc]
        print(cmd)
        run_process(cmd)
        sizes[name] = os.path.getsize('a.out.wasm')
      print(sizes)
      # dlmalloc is the default
      self.assertEqual(sizes['dlmalloc'], sizes['default'])
      # emmalloc is much smaller
      self.assertLess(sizes['emmalloc'], sizes['dlmalloc'] - 5000)

  def test_sixtyfour_bit_return_value(self):
    # This test checks that the most significant 32 bits of a 64 bit long are correctly made available
    # to native JavaScript applications that wish to interact with compiled code returning 64 bit longs.
    # The MS 32 bits should be available in Runtime.getTempRet0() even when compiled with -O2 --closure 1

    # Compile test.c and wrap it in a native JavaScript binding so we can call our compiled function from JS.
    run_process([PYTHON, EMCC, path_from_root('tests', 'return64bit', 'test.c'),
                 '--pre-js', path_from_root('tests', 'return64bit', 'testbindstart.js'),
                 '--pre-js', path_from_root('tests', 'return64bit', 'testbind.js'),
                 '--post-js', path_from_root('tests', 'return64bit', 'testbindend.js'),
                 '-s', 'EXPORTED_FUNCTIONS=["_test_return64"]', '-o', 'test.js', '-O2',
                 '--closure', '1', '-g1', '-s', 'WASM_ASYNC_COMPILATION=0'])

    # Simple test program to load the test.js binding library and call the binding to the
    # C function returning the 64 bit long.
    create_test_file('testrun.js', '''
      var test = require("./test.js");
      test.runtest();
    ''')

    # Run the test and confirm the output is as expected.
    out = run_js('testrun.js', full_output=True)
    assert "low = 5678" in out
    assert "high = 1234" in out

  def test_lib_include_flags(self):
    run_process([PYTHON, EMCC] + '-l m -l c -I'.split() + [path_from_root('tests', 'include_test'), path_from_root('tests', 'lib_include_flags.c')])

  def test_dash_s(self):
    run_process([PYTHON, EMCC, path_from_root('tests', 'hello_world.cpp'), '-s', '-std=c++03'])
    self.assertContained('hello, world!', run_js('a.out.js'))

  def test_dash_s_response_file_string(self):
    create_test_file('response_file', '"MyModule"\n')
    response_file = os.path.join(os.getcwd(), "response_file")
    run_process([PYTHON, EMCC, path_from_root('tests', 'hello_world.cpp'), '-s', 'EXPORT_NAME=@%s' % response_file])

  def test_dash_s_response_file_list(self):
    create_test_file('response_file', '["_main", "_malloc"]\n')
    response_file = os.path.join(os.getcwd(), "response_file")
    run_process([PYTHON, EMCC, path_from_root('tests', 'hello_world.cpp'), '-s', 'EXPORTED_FUNCTIONS=@%s' % response_file, '-std=c++03'])

  def test_dash_s_unclosed_quote(self):
    # Unclosed quote
    err = run_process([PYTHON, EMCC, path_from_root('tests', 'hello_world.cpp'), "-s", "TEST_KEY='MISSING_QUOTE"], stderr=PIPE, check=False).stderr
    self.assertNotContained('AssertionError', err) # Do not mention that it is an assertion error
    self.assertContained('unclosed opened quoted string. expected final character to be "\'"', err)

  def test_dash_s_single_quote(self):
    # Only one quote
    err = run_process([PYTHON, EMCC, path_from_root('tests', 'hello_world.cpp'), "-s", "TEST_KEY='"], stderr=PIPE, check=False).stderr
    self.assertNotContained('AssertionError', err) # Do not mention that it is an assertion error
    self.assertContained('unclosed opened quoted string.', err)

  def test_dash_s_unclosed_list(self):
    # Unclosed list
    err = self.expect_fail([PYTHON, EMCC, path_from_root('tests', 'hello_world.cpp'), "-s", "TEST_KEY=[Value1, Value2"])
    self.assertNotContained('AssertionError', err) # Do not mention that it is an assertion error
    self.assertContained('unclosed opened string list. expected final character to be "]"', err)

  def test_dash_s_valid_list(self):
    err = self.expect_fail([PYTHON, EMCC, path_from_root('tests', 'hello_world.cpp'), "-s", "TEST_KEY=[Value1, \"Value2\"]"])
    self.assertNotContained('a problem occured in evaluating the content after a "-s", specifically', err)

  def test_python_2_3(self):
    # check emcc/em++ can be called by any python
    def trim_py_suffix(filename):
      '''remove .py from EMCC(=emcc.py)'''
      return filename[:-3] if filename.endswith('.py') else filename

    for python in ('python', 'python2', 'python3'):
      if python == 'python3':
        has = is_python3_version_supported()
      else:
        has = Building.which(python) is not None
      print(python, has)
      if has:
        print('  checking emcc...')
        run_process([python, trim_py_suffix(EMCC), '--version'], stdout=PIPE)
        print('  checking em++...')
        run_process([python, trim_py_suffix(EMXX), '--version'], stdout=PIPE)
        print('  checking emcc.py...')
        run_process([python, EMCC, '--version'], stdout=PIPE)
        print('  checking em++.py...')
        run_process([python, EMXX, '--version'], stdout=PIPE)

  def test_zeroinit(self):
    create_test_file('src.c', r'''
#include <stdio.h>
int buf[1048576];
int main() {
  printf("hello, world! %d\n", buf[123456]);
  return 0;
}
''')
    run_process([PYTHON, EMCC, 'src.c', '-O2', '-g'])
    size = os.path.getsize('a.out.wasm')
    # size should be much smaller than the size of that zero-initialized buffer
    self.assertLess(size, 123456 / 2)

  @no_wasm_backend('asm.js')
  def test_separate_asm_warning(self):
    # Test that -s PRECISE_F32=2 raises a warning that --separate-asm is implied.
    stderr = run_process([PYTHON, EMCC, path_from_root('tests', 'hello_world.c'), '-s', 'WASM=0', '-s', 'PRECISE_F32=2', '-o', 'a.html'], stderr=PIPE).stderr
    self.assertContained('forcing separate asm output', stderr)

    # Test that -s PRECISE_F32=2 --separate-asm should not post a warning.
    stderr = run_process([PYTHON, EMCC, path_from_root('tests', 'hello_world.c'), '-s', 'WASM=0', '-s', 'PRECISE_F32=2', '-o', 'a.html', '--separate-asm'], stderr=PIPE).stderr
    self.assertNotContained('forcing separate asm output', stderr)

    # Test that -s PRECISE_F32=1 should not post a warning.
    stderr = run_process([PYTHON, EMCC, path_from_root('tests', 'hello_world.c'), '-s', 'WASM=0', '-s', 'PRECISE_F32=1', '-o', 'a.html'], stderr=PIPE).stderr
    self.assertNotContained('forcing separate asm output', stderr)

    # Manually doing separate asm should show a warning, if not targeting html
    warning = '--separate-asm works best when compiling to HTML'
    stderr = run_process([PYTHON, EMCC, path_from_root('tests', 'hello_world.c'), '-s', 'WASM=0', '--separate-asm'], stderr=PIPE).stderr
    self.assertContained(warning, stderr)
    stderr = run_process([PYTHON, EMCC, path_from_root('tests', 'hello_world.c'), '-s', 'WASM=0', '--separate-asm', '-o', 'a.html'], stderr=PIPE).stderr
    self.assertNotContained(warning, stderr)

    # test that the warning can be suppressed
    stderr = run_process([PYTHON, EMCC, path_from_root('tests', 'hello_world.c'), '-s', 'WASM=0', '--separate-asm', '-Wno-separate-asm'], stderr=PIPE).stderr
    self.assertNotContained(warning, stderr)

  def test_canonicalize_nan_warning(self):
    create_test_file('src.cpp', r'''
#include <stdio.h>

union U {
  int x;
  float y;
} a;


int main() {
  a.x = 0x7FC01234;
  printf("%f\n", a.y);
  printf("0x%x\n", a.x);
  return 0;
}
''')

    stderr = run_process([PYTHON, EMCC, 'src.cpp', '-O1'], stderr=PIPE).stderr
    if not self.is_wasm_backend():
      self.assertContained("emcc: warning: cannot represent a NaN literal", stderr)
      stderr = run_process([PYTHON, EMCC, 'src.cpp', '-O1', '-g'], stderr=PIPE).stderr
      self.assertContained("emcc: warning: cannot represent a NaN literal", stderr)
      self.assertContained('//@line 12 "src.cpp"', stderr)
    else:
      out = run_js('a.out.js')
      self.assertContained('nan\n', out)
      self.assertContained('0x7fc01234\n', out)

  @no_wasm_backend('tests our python linking logic')
  def test_link_response_file_does_not_force_absolute_paths(self):
    with_space = 'with space'
    if not os.path.exists(with_space):
      os.makedirs(with_space)

    create_test_file(os.path.join(with_space, 'main.cpp'), '''
      int main() {
        return 0;
      }
    ''')

    Building.emcc(os.path.join(with_space, 'main.cpp'), ['-g'])

    with chdir(with_space):
      link_args = Building.link(['main.cpp.o'], 'all.bc', just_calculate=True)

    time.sleep(0.2) # Wait for Windows FS to release access to the directory
    shutil.rmtree(with_space)

    # We want only the relative path to be in the linker args, it should not be converted to an absolute path.
    if hasattr(self, 'assertCountEqual'):
      self.assertCountEqual(link_args, ['main.cpp.o'])
    else:
      # Python 2 compatibility
      self.assertItemsEqual(link_args, ['main.cpp.o'])

  def test_memory_growth_noasm(self):
    run_process([PYTHON, EMCC, path_from_root('tests', 'hello_world.c'), '-O2', '-s', 'ALLOW_MEMORY_GROWTH=1'])
    src = open('a.out.js').read()
    assert 'use asm' not in src

  def test_EM_ASM_i64(self):
    create_test_file('src.cpp', '''
#include <stdint.h>
#include <emscripten.h>

int main() {
  EM_ASM({
    out('inputs: ' + $0 + ', ' + $1 + '.');
  }, int64_t(0x12345678ABCDEF1FLL));
}
''')
    stderr = self.expect_fail([PYTHON, EMCC, 'src.cpp', '-Oz'])
    if not self.is_wasm_backend():
      self.assertContained('EM_ASM should not receive i64s as inputs, they are not valid in JS', stderr)

  def test_eval_ctors_non_terminating(self):
    for wasm in (1, 0):
      if self.is_wasm_backend() and not wasm:
        continue
      print('wasm', wasm)
      src = r'''
        struct C {
          C() {
            volatile int y = 0;
            while (y == 0) {}
          }
        };
        C always;
        int main() {}
      '''
      create_test_file('src.cpp', src)
      run_process([PYTHON, EMCC, 'src.cpp', '-O2', '-s', 'EVAL_CTORS=1', '-profiling-funcs', '-s', 'WASM=%d' % wasm])

  @no_wasm_backend('EVAL_CTORS is monolithic with the wasm backend')
  def test_eval_ctors(self):
    for wasm in (1, 0):
      if self.is_wasm_backend() and not wasm:
        continue
      print('wasm', wasm)
      print('check no ctors is ok')

      # on by default in -Oz, but user-overridable

      def get_size(args):
        print('get_size', args)
        run_process([PYTHON, EMCC, path_from_root('tests', 'hello_libcxx.cpp'), '-s', 'WASM=%d' % wasm] + args)
        self.assertContained('hello, world!', run_js('a.out.js'))
        if wasm:
          codesize = self.count_wasm_contents('a.out.wasm', 'funcs')
          memsize = self.count_wasm_contents('a.out.wasm', 'memory-data')
        else:
          codesize = os.path.getsize('a.out.js')
          memsize = os.path.getsize('a.out.js.mem')
        return (codesize, memsize)

      def check_size(left, right):
        # can't measure just the mem out of the wasm, so ignore [1] for wasm
        if left[0] == right[0] and left[1] == right[1]:
          return 0
        if left[0] < right[0] and left[1] > right[1]:
          return -1 # smaller code, bigger mem
        if left[0] > right[0] and left[1] < right[1]:
          return 1
        assert False, [left, right]

      o2_size = get_size(['-O2'])
      assert check_size(get_size(['-O2']), o2_size) == 0, 'deterministic'
      assert check_size(get_size(['-O2', '-s', 'EVAL_CTORS=1']), o2_size) < 0, 'eval_ctors works if user asks for it'
      oz_size = get_size(['-Oz'])
      assert check_size(get_size(['-Oz']), oz_size) == 0, 'deterministic'
      assert check_size(get_size(['-Oz', '-s', 'EVAL_CTORS=1']), oz_size) == 0, 'eval_ctors is on by default in oz'
      assert check_size(get_size(['-Oz', '-s', 'EVAL_CTORS=0']), oz_size) == 1, 'eval_ctors can be turned off'

      linkable_size = get_size(['-Oz', '-s', 'EVAL_CTORS=1', '-s', 'LINKABLE=1'])
      assert check_size(get_size(['-Oz', '-s', 'EVAL_CTORS=0', '-s', 'LINKABLE=1']), linkable_size) == 1, 'noticeable difference in linkable too'

    def test_eval_ctor_ordering(self):
      # ensure order of execution remains correct, even with a bad ctor
      def test(p1, p2, p3, last, expected):
        src = r'''
          #include <stdio.h>
          #include <stdlib.h>
          volatile int total = 0;
          struct C {
            C(int x) {
              volatile int y = x;
              y++;
              y--;
              if (y == 0xf) {
                printf("you can't eval me ahead of time\n"); // bad ctor
              }
              total <<= 4;
              total += int(y);
            }
          };
          C __attribute__((init_priority(%d))) c1(0x5);
          C __attribute__((init_priority(%d))) c2(0x8);
          C __attribute__((init_priority(%d))) c3(%d);
          int main() {
            printf("total is 0x%%x.\n", total);
          }
        ''' % (p1, p2, p3, last)
        create_test_file('src.cpp', src)
        run_process([PYTHON, EMCC, 'src.cpp', '-O2', '-s', 'EVAL_CTORS=1', '-profiling-funcs', '-s', 'WASM=%d' % wasm])
        self.assertContained('total is %s.' % hex(expected), run_js('a.out.js'))
        shutil.copyfile('a.out.js', 'x' + hex(expected) + '.js')
        if wasm:
          shutil.copyfile('a.out.wasm', 'x' + hex(expected) + '.wasm')
          return self.count_wasm_contents('a.out.wasm', 'funcs')
        else:
          return open('a.out.js').read().count('function _')

      print('no bad ctor')
      first  = test(1000, 2000, 3000, 0xe, 0x58e) # noqa
      second = test(3000, 1000, 2000, 0xe, 0x8e5) # noqa
      third  = test(2000, 3000, 1000, 0xe, 0xe58) # noqa
      print(first, second, third)
      assert first == second and second == third
      print('with bad ctor')
      first  = test(1000, 2000, 3000, 0xf, 0x58f) # noqa; 2 will succeed
      second = test(3000, 1000, 2000, 0xf, 0x8f5) # noqa; 1 will succedd
      third  = test(2000, 3000, 1000, 0xf, 0xf58) # noqa; 0 will succeed
      print(first, second, third)
      assert first < second and second < third, [first, second, third]

  @uses_canonical_tmp
  @with_env_modify({'EMCC_DEBUG': '1'})
  def test_eval_ctors_debug_output(self):
    for wasm in (1, 0):
      print('wasm', wasm)
      create_test_file('lib.js', r'''
mergeInto(LibraryManager.library, {
  external_thing: function() {}
});
''')
      create_test_file('src.cpp', r'''
  extern "C" void external_thing();
  struct C {
    C() { external_thing(); } // don't remove this!
  };
  C c;
  int main() {}
      ''')
      err = run_process([PYTHON, EMCC, 'src.cpp', '--js-library', 'lib.js', '-Oz', '-s', 'WASM=%d' % wasm], stderr=PIPE).stderr
      if self.is_wasm_backend():
        # disabled in the wasm backend
        self.assertContained('Ctor evalling in the wasm backend is disabled', err)
        self.assertNotContained('ctor_evaller: not successful', err) # with logging
      else:
        self.assertContained('external_thing', err) # the failing call should be mentioned
        if not wasm and not self.is_wasm_backend(): # asm.js will show a stack trace
          self.assertContained('ctorEval.js', err) # with a stack trace
        self.assertContained('ctor_evaller: not successful', err) # with logging

  def test_override_js_execution_environment(self):
    create_test_file('main.cpp', r'''
      #include <emscripten.h>
      int main() {
        EM_ASM({
          out('environment is WEB? ' + ENVIRONMENT_IS_WEB);
          out('environment is WORKER? ' + ENVIRONMENT_IS_WORKER);
          out('environment is NODE? ' + ENVIRONMENT_IS_NODE);
          out('environment is SHELL? ' + ENVIRONMENT_IS_SHELL);
        });
      }
''')
    # use SINGLE_FILE since we don't want to depend on loading a side .wasm file on the environment in this test;
    # with the wrong env we have very odd failures
    run_process([PYTHON, EMCC, 'main.cpp', '-s', 'SINGLE_FILE=1'])
    src = open('a.out.js').read()
    envs = ['web', 'worker', 'node', 'shell']
    for env in envs:
      for engine in JS_ENGINES:
        if engine == V8_ENGINE:
          continue # ban v8, weird failures
        actual = 'NODE' if engine == NODE_JS else 'SHELL'
        print(env, actual, engine)
        module = {'ENVIRONMENT': env}
        if env != actual:
          # avoid problems with arguments detection, which may cause very odd failures with the wrong environment code
          module['arguments'] = []
        curr = 'var Module = %s;\n' % str(module)
        print('    ' + curr)
        create_test_file('test.js', curr + src)
        seen = run_js('test.js', engine=engine, stderr=PIPE, full_output=True, assert_returncode=None)
        self.assertContained('Module.ENVIRONMENT has been deprecated. To force the environment, use the ENVIRONMENT compile-time option (for example, -s ENVIRONMENT=web or -s ENVIRONMENT=node', seen)

  def test_override_c_environ(self):
    create_test_file('pre.js', r'''
      var Module = {
        preRun: [function() { ENV.hello = 'world' }]
      };
    ''')
    create_test_file('src.cpp', r'''
      #include <stdlib.h>
      #include <stdio.h>
      extern char **environ;
      int main() {
        printf("|%s|\n", getenv("hello"));
      }
    ''')
    run_process([PYTHON, EMCC, 'src.cpp', '--pre-js', 'pre.js'])
    self.assertContained('|world|', run_js('a.out.js'))

  def test_warn_no_filesystem(self):
    WARNING = 'Filesystem support (FS) was not included. The problem is that you are using files from JS, but files were not used from C/C++, so filesystem support was not auto-included. You can force-include filesystem support with  -s FORCE_FILESYSTEM=1'

    run_process([PYTHON, EMCC, path_from_root('tests', 'hello_world.c')])
    seen = run_js('a.out.js', stderr=PIPE)
    assert WARNING not in seen

    def test(contents):
      create_test_file('src.cpp', r'''
  #include <stdio.h>
  #include <emscripten.h>
  int main() {
    EM_ASM({ %s });
    printf("hello, world!\n");
    return 0;
  }
  ''' % contents)
      run_process([PYTHON, EMCC, 'src.cpp'])
      self.assertContained(WARNING, run_js('a.out.js', stderr=PIPE, assert_returncode=None))

    # might appear in handwritten code
    test("FS.init()")
    test("FS.createPreloadedFile('waka waka, just warning check')")
    test("FS.createDataFile('waka waka, just warning check')")
    test("FS.analyzePath('waka waka, just warning check')")
    test("FS.loadFilesFromDB('waka waka, just warning check')")
    # might appear in filesystem code from a separate script tag
    test("Module['FS_createDataFile']('waka waka, just warning check')")
    test("Module['FS_createPreloadedFile']('waka waka, just warning check')")

    # text is in the source when needed, but when forcing FS, it isn't there
    run_process([PYTHON, EMCC, 'src.cpp'])
    self.assertContained(WARNING, open('a.out.js').read())
    run_process([PYTHON, EMCC, 'src.cpp', '-s', 'FORCE_FILESYSTEM=1']) # forcing FS means no need
    self.assertNotContained(WARNING, open('a.out.js').read())
    run_process([PYTHON, EMCC, 'src.cpp', '-s', 'ASSERTIONS=0']) # no assertions, no need
    self.assertNotContained(WARNING, open('a.out.js').read())
    run_process([PYTHON, EMCC, 'src.cpp', '-O2']) # optimized, so no assertions
    self.assertNotContained(WARNING, open('a.out.js').read())

  def test_warn_module_print_err(self):
    ERROR = 'was not exported. add it to EXTRA_EXPORTED_RUNTIME_METHODS (see the FAQ)'

    def test(contents, expected, args=[]):
      create_test_file('src.cpp', r'''
  #include <emscripten.h>
  int main() {
    EM_ASM({ %s });
    return 0;
  }
  ''' % contents)
      run_process([PYTHON, EMCC, 'src.cpp'] + args)
      self.assertContained(expected, run_js('a.out.js', stderr=STDOUT, assert_returncode=None))

    # error shown (when assertions are on)
    test("Module.print('x')", ERROR)
    test("Module['print']('x')", ERROR)
    test("Module.printErr('x')", ERROR)
    test("Module['printErr']('x')", ERROR)

    # when exported, all good
    test("Module['print']('print'); Module['printErr']('err'); ", 'print\nerr', ['-s', 'EXTRA_EXPORTED_RUNTIME_METHODS=["print", "printErr"]'])

  def test_warn_unexported_main(self):
    WARNING = 'main() is in the input files, but "_main" is not in EXPORTED_FUNCTIONS, which means it may be eliminated as dead code. Export it if you want main() to run.'

    proc = run_process([PYTHON, EMCC, path_from_root('tests', 'hello_world.c'), '-s', 'EXPORTED_FUNCTIONS=[]'], stderr=PIPE)
    self.assertContained(WARNING, proc.stderr)

  def test_arc4random(self):
    create_test_file('src.c', r'''
#include <stdlib.h>
#include <stdio.h>

int main() {
  printf("%d\n", arc4random());
  printf("%d\n", arc4random());
}
    ''')
    run_process([PYTHON, EMCC, 'src.c', '-Wno-implicit-function-declaration'])

    self.assertContained('0\n740882966\n', run_js('a.out.js'))

  ############################################################
  # Function eliminator tests
  ############################################################
  def normalize_line_endings(self, input):
    return input.replace('\r\n', '\n').replace('\n\n', '\n').replace('\n\n', '\n')

  def get_file_contents(self, file):
    file_contents = ""
    with open(file) as fout:
      file_contents = "".join(fout.readlines())

    file_contents = self.normalize_line_endings(file_contents)

    return file_contents

  def function_eliminator_test_helper(self, input_file, expected_output_file, use_hash_info=False):
    input_file = path_from_root('tests', 'optimizer', input_file)
    expected_output_file = path_from_root('tests', 'optimizer', expected_output_file)
    command = [path_from_root('tools', 'eliminate-duplicate-functions.js'), input_file, '--no-minimize-whitespace', '--use-asm-ast']

    if use_hash_info:
      command.append('--use-hash-info')

    proc = run_process(NODE_JS + command, stdin=PIPE, stderr=PIPE, stdout=PIPE)
    assert proc.stderr == '', proc.stderr
    expected_output = self.get_file_contents(expected_output_file)
    output = self.normalize_line_endings(proc.stdout)

    self.assertIdentical(expected_output, output)

  def test_function_eliminator_simple(self):
    self.function_eliminator_test_helper('test-function-eliminator-simple.js',
                                         'test-function-eliminator-simple-output.js')

  def test_function_eliminator_replace_function_call(self):
    self.function_eliminator_test_helper('test-function-eliminator-replace-function-call.js',
                                         'test-function-eliminator-replace-function-call-output.js')

  def test_function_eliminator_replace_function_call_two_passes(self):
    self.function_eliminator_test_helper('test-function-eliminator-replace-function-call-output.js',
                                         'test-function-eliminator-replace-function-call-two-passes-output.js')

  def test_function_eliminator_replace_array_value(self):
    output_file = 'output.js'

    try:
      shared.safe_copy(path_from_root('tests', 'optimizer', 'test-function-eliminator-replace-array-value.js'), output_file)

      tools.duplicate_function_eliminator.run(output_file)

      output_file_contents = self.get_file_contents(output_file)

      expected_file_contents = self.get_file_contents(path_from_root('tests', 'optimizer', 'test-function-eliminator-replace-array-value-output.js'))

      self.assertIdentical(output_file_contents, expected_file_contents)
    finally:
      tools.tempfiles.try_delete(output_file)

  def test_function_eliminator_replace_object_value_assignment(self):
    self.function_eliminator_test_helper('test-function-eliminator-replace-object-value-assignment.js',
                                         'test-function-eliminator-replace-object-value-assignment-output.js')

  def test_function_eliminator_variable_clash(self):
    self.function_eliminator_test_helper('test-function-eliminator-variable-clash.js',
                                         'test-function-eliminator-variable-clash-output.js')

  def test_function_eliminator_replace_variable_value(self):
    self.function_eliminator_test_helper('test-function-eliminator-replace-variable-value.js',
                                         'test-function-eliminator-replace-variable-value-output.js')

  @no_wasm_backend('tests native asm.js optimizer, which is never build for wasm backend')
  def test_function_eliminator_double_parsed_correctly(self):
    # This is a test that makes sure that when we perform final optimization on
    # the JS file, doubles are preserved (and not converted to ints).
    output_file = 'output.js'

    try:
      shared.safe_copy(path_from_root('tests', 'optimizer', 'test-function-eliminator-double-parsed-correctly.js'), output_file)

      # Run duplicate function elimination
      tools.duplicate_function_eliminator.run(output_file)

      # Run last opts
      shutil.move(tools.js_optimizer.run(output_file, ['last', 'asm']), output_file)
      output_file_contents = self.get_file_contents(output_file)

      # Compare
      expected_file_contents = self.get_file_contents(path_from_root('tests', 'optimizer', 'test-function-eliminator-double-parsed-correctly-output.js'))
      self.assertIdentical(expected_file_contents, output_file_contents)
    finally:
      tools.tempfiles.try_delete(output_file)

  # Now do the same, but using a pre-generated equivalent function hash info that
  # comes in handy for parallel processing
  def test_function_eliminator_simple_with_hash_info(self):
    self.function_eliminator_test_helper('test-function-eliminator-simple-with-hash-info.js',
                                         'test-function-eliminator-simple-output.js',
                                         use_hash_info=True)

  def test_function_eliminator_replace_function_call_with_hash_info(self):
    self.function_eliminator_test_helper('test-function-eliminator-replace-function-call-with-hash-info.js',
                                         'test-function-eliminator-replace-function-call-output.js',
                                         use_hash_info=True)

  def test_function_eliminator_replace_function_call_two_passes_with_hash_info(self):
    self.function_eliminator_test_helper('test-function-eliminator-replace-function-call-output-with-hash-info.js',
                                         'test-function-eliminator-replace-function-call-two-passes-output.js',
                                         use_hash_info=True)

  def test_function_eliminator_replace_object_value_assignment_with_hash_info(self):
    self.function_eliminator_test_helper('test-function-eliminator-replace-object-value-assignment-with-hash-info.js',
                                         'test-function-eliminator-replace-object-value-assignment-output.js',
                                         use_hash_info=True)

  def test_function_eliminator_variable_clash_with_hash_info(self):
    self.function_eliminator_test_helper('test-function-eliminator-variable-clash-with-hash-info.js',
                                         'test-function-eliminator-variable-clash-output.js',
                                         use_hash_info=True)

  def test_function_eliminator_replace_variable_value_with_hash_info(self):
    self.function_eliminator_test_helper('test-function-eliminator-replace-variable-value-with-hash-info.js',
                                         'test-function-eliminator-replace-variable-value-output.js',
                                         use_hash_info=True)

  @no_wasm_backend('uses CYBERDWARF')
  def test_cyberdwarf_pointers(self):
    run_process([PYTHON, EMCC, path_from_root('tests', 'debugger', 'test_pointers.cpp'), '-Oz', '-s', 'CYBERDWARF=1',
                 '-std=c++11', '--pre-js', path_from_root('tests', 'debugger', 'test_preamble.js'), '-o', 'test_pointers.js'])
    run_js('test_pointers.js', engine=NODE_JS)

  @no_wasm_backend('uses CYBERDWARF')
  def test_cyberdwarf_union(self):
    run_process([PYTHON, EMCC, path_from_root('tests', 'debugger', 'test_union.cpp'), '-Oz', '-s', 'CYBERDWARF=1',
                 '-std=c++11', '--pre-js', path_from_root('tests', 'debugger', 'test_preamble.js'), '-o', 'test_union.js'])
    run_js('test_union.js', engine=NODE_JS)

  def test_source_file_with_fixed_language_mode(self):
    create_test_file('src_tmp_fixed_lang', '''
#include <string>
#include <iostream>

int main() {
  std::cout << "Test_source_fixed_lang_hello" << std::endl;
  return 0;
}
    ''')
    run_process([PYTHON, EMCC, '-Wall', '-std=c++14', '-x', 'c++', 'src_tmp_fixed_lang'])
    self.assertContained("Test_source_fixed_lang_hello", run_js('a.out.js'))

    stderr = self.expect_fail([PYTHON, EMCC, '-Wall', '-std=c++14', 'src_tmp_fixed_lang'])
    self.assertContained("Input file has an unknown suffix, don't know what to do with it!", stderr)

  def test_disable_inlining(self):
    create_test_file('test.c', r'''
#include <stdio.h>

void foo() {
  printf("foo\n");
}

int main() {
  foo();
  return 0;
}
''')
    # Without the 'INLINING_LIMIT=1', -O2 inlines foo()
    cmd = [PYTHON, EMCC, 'test.c', '-O2', '-o', 'test.bc', '-s', 'INLINING_LIMIT=1']
    if self.is_wasm_backend():
      cmd += ['-s', 'WASM_OBJECT_FILES=0']
    run_process(cmd)
    # If foo() had been wrongly inlined above, internalizing foo and running
    # global DCE makes foo DCE'd
    Building.llvm_opt('test.bc', ['-internalize', '-internalize-public-api-list=main', '-globaldce'], 'test2.bc')

    # To this test to be successful, foo() shouldn't have been inlined above and
    # foo() should be in the function list
    syms = Building.llvm_nm('test2.bc', include_internal=True)
    assert 'foo' in syms.defs, 'foo() should not be inlined'

  @no_wasm_backend('--separate-asm')
  def test_output_eol(self):
    # --separate-asm only makes sense without wasm (no asm.js with wasm)
    for params in [[], ['--separate-asm', '-s', 'WASM=0'], ['--proxy-to-worker'], ['--proxy-to-worker', '--separate-asm', '-s', 'WASM=0']]:
      for output_suffix in ['html', 'js']:
        for eol in ['windows', 'linux']:
          files = ['a.js']
          if '--separate-asm' in params:
            files += ['a.asm.js']
          if output_suffix == 'html':
            files += ['a.html']
          cmd = [PYTHON, EMCC, path_from_root('tests', 'hello_world.c'), '-o', 'a.' + output_suffix, '--output_eol', eol] + params
          run_process(cmd)
          for f in files:
            print(str(cmd) + ' ' + str(params) + ' ' + eol + ' ' + f)
            assert os.path.isfile(f)
            if eol == 'linux':
              expected_ending = '\n'
            else:
              expected_ending = '\r\n'

            ret = tools.line_endings.check_line_endings(f, expect_only=expected_ending)
            assert ret == 0

          for f in files:
            try_delete(f)

  @no_wasm_backend('asm2wasm specific')
  @uses_canonical_tmp
  def test_binaryen_opts(self):
    with env_modify({'EMCC_DEBUG': '1'}):
      for args, expect_js_opts, expect_wasm_opts, expect_only_wasm in [
          ([], False, False, True),
          (['-O0'], False, False, True),
          (['-O1'], False, True, True),
          (['-O2'], False, True, True),
          (['-O2', '--js-opts', '1'], True, True, False), # user asked
          (['-O2', '-s', 'EMTERPRETIFY=1'], True, True, False), # option forced
          (['-O2', '-s', 'EMTERPRETIFY=1', '-s', 'ALLOW_MEMORY_GROWTH=1'], True, True, False), # option forced, and also check growth does not interfere
          (['-O2', '-s', 'EVAL_CTORS=1'], False, True, True), # ctor evaller turned off since only-wasm
          (['-O3'], False, True, True),
          (['-Os'], False, True, True),
          (['-Oz'], False, True, True), # ctor evaller turned off since only-wasm
        ]:
        try_delete('a.out.js')
        try_delete('a.out.wast')
        cmd = [PYTHON, EMCC, path_from_root('tests', 'core', 'test_i64.c')] + args
        print(args, 'js opts:', expect_js_opts, 'only-wasm:', expect_only_wasm, '   ', ' '.join(cmd))
        err = run_process(cmd, stdout=PIPE, stderr=PIPE).stderr
        assert expect_js_opts == ('applying js optimization passes:' in err), err
        if not self.is_wasm_backend():
          assert expect_only_wasm == ('-emscripten-only-wasm' in err and '--wasm-only' in err), err # check both flag to fastcomp and to asm2wasm
        wast = run_process([os.path.join(Building.get_binaryen_bin(), 'wasm-dis'), 'a.out.wasm'], stdout=PIPE).stdout
        # i64s
        i64s = wast.count('(i64.')
        print('    seen i64s:', i64s)
        assert expect_only_wasm == (i64s > 30), 'i64 opts can be emitted in only-wasm mode, but not normally' # note we emit a few i64s even without wasm-only, when we replace udivmoddi (around 15 such)
        selects = wast.count('(select')
        print('    seen selects:', selects)
        if expect_wasm_opts:
          # when optimizing we should create selects
          self.assertGreater(selects, 15)
        else:
          # when not optimizing for size we should not
          self.assertEqual(selects, 0)
        # asm2wasm opt line
        asm2wasm_line = [line for line in err.split('\n') if 'asm2wasm' in line]
        asm2wasm_line = '' if not asm2wasm_line else asm2wasm_line[0]
        if '-O0' in args or '-O' not in str(args):
          assert '-O' not in asm2wasm_line, 'no opts should be passed to asm2wasm: ' + asm2wasm_line
        else:
          opts_str = args[0]
          assert opts_str.startswith('-O')
          assert opts_str in asm2wasm_line, 'expected opts: ' + asm2wasm_line

  @no_wasm_backend('fastcomp specific')
  def test_binaryen_and_precise_f32(self):
    for args, expect in [
        ([], True),
        (['-s', 'PRECISE_F32=0'], True), # disabled, but no asm.js, so we definitely want f32
        (['-s', 'PRECISE_F32=1'], True),
        (['-s', 'PRECISE_F32=2'], True),
      ]:
      print(args, expect)
      try_delete('a.out.js')
      err = run_process([PYTHON, EMCC, '-v', path_from_root('tests', 'hello_world.cpp'), '-s', 'BINARYEN=1'] + args, stderr=PIPE).stderr
      assert expect == (' -emscripten-precise-f32' in err), err
      self.assertContained('hello, world!', run_js('a.out.js'))

  def test_binaryen_names(self):
    sizes = {}
    for args, expect_names in [
        ([], False),
        (['-g'], True),
        (['-O1'], False),
        (['-O2'], False),
        (['-O2', '-g'], True),
        (['-O2', '-g1'], False),
        (['-O2', '-g2'], True),
        (['-O2', '--profiling'], True),
        (['-O2', '--profiling-funcs'], True),
      ]:
      print(args, expect_names)
      try_delete('a.out.js')
      # we use dlmalloc here, as emmalloc has a bunch of asserts that contain the text "malloc" in them, which makes counting harder
      run_process([PYTHON, EMCC, path_from_root('tests', 'hello_world.cpp')] + args + ['-s', 'MALLOC="dlmalloc"'])
      code = open('a.out.wasm', 'rb').read()
      if expect_names:
        # name section adds the name of malloc (there is also another one for the export)
        self.assertEqual(code.count(b'malloc'), 2)
      else:
        # should be just malloc for the export
        self.assertEqual(code.count(b'malloc'), 1)
      sizes[str(args)] = os.path.getsize('a.out.wasm')
    print(sizes)
    self.assertLess(sizes["['-O2']"], sizes["['-O2', '--profiling-funcs']"], 'when -profiling-funcs, the size increases due to function names')

  def test_binaryen_warn_mem(self):
    # if user changes TOTAL_MEMORY at runtime, the wasm module may not accept the memory import if it is too big/small
    create_test_file('pre.js', 'var Module = { TOTAL_MEMORY: 50 * 1024 * 1024 };\n')
    run_process([PYTHON, EMCC, path_from_root('tests', 'hello_world.cpp'), '-s', 'TOTAL_MEMORY=' + str(16 * 1024 * 1024), '--pre-js', 'pre.js', '-s', 'WASM_ASYNC_COMPILATION=0'])
    out = run_js('a.out.js', full_output=True, stderr=PIPE, assert_returncode=None)
    self.assertContained('LinkError', out)
    self.assertContained('Memory size incompatibility issues may be due to changing TOTAL_MEMORY at runtime to something too large. Use ALLOW_MEMORY_GROWTH to allow any size memory (and also make sure not to set TOTAL_MEMORY at runtime to something smaller than it was at compile time).', out)
    self.assertNotContained('hello, world!', out)
    # and with memory growth, all should be good
    run_process([PYTHON, EMCC, path_from_root('tests', 'hello_world.cpp'), '-s', 'TOTAL_MEMORY=' + str(16 * 1024 * 1024), '--pre-js', 'pre.js', '-s', 'ALLOW_MEMORY_GROWTH=1', '-s', 'WASM_ASYNC_COMPILATION=0'])
    self.assertContained('hello, world!', run_js('a.out.js'))

  @no_wasm_backend('asm.js specific')
  def test_binaryen_asmjs_outputs(self):
    # Test that an .asm.js file is outputted exactly when it is requested.
    for args, output_asmjs in [
      ([], False),
      (['-s', 'MAIN_MODULE=2'], False),
    ]:
      with temp_directory(self.get_dir()) as temp_dir:
        cmd = [PYTHON, EMCC, path_from_root('tests', 'hello_world.c'), '-o', os.path.join(temp_dir, 'a.js')] + args
        print(' '.join(cmd))
        run_process(cmd)
        if output_asmjs:
          self.assertExists(os.path.join(temp_dir, 'a.asm.js'))
        self.assertNotExists(os.path.join(temp_dir, 'a.temp.asm.js'))

    # Test that outputting to .wasm does not nuke an existing .asm.js file, if
    # user wants to manually dual-deploy both to same directory.
    with temp_directory(self.get_dir()) as temp_dir:
      cmd = [PYTHON, EMCC, path_from_root('tests', 'hello_world.c'), '-s', 'WASM=0', '-o', os.path.join(temp_dir, 'a.js'), '--separate-asm']
      print(' '.join(cmd))
      run_process(cmd)
      self.assertExists(os.path.join(temp_dir, 'a.asm.js'))

      cmd = [PYTHON, EMCC, path_from_root('tests', 'hello_world.c'), '-o', os.path.join(temp_dir, 'a.js')]
      print(' '.join(cmd))
      run_process(cmd)
      self.assertExists(os.path.join(temp_dir, 'a.asm.js'))
      self.assertExists(os.path.join(temp_dir, 'a.wasm'))

      assert not os.path.exists(os.path.join(temp_dir, 'a.temp.asm.js'))

  def test_binaryen_mem(self):
    for args, expect_initial, expect_max in [
        (['-s', 'TOTAL_MEMORY=20971520'], 320, 320),
        (['-s', 'TOTAL_MEMORY=20971520', '-s', 'ALLOW_MEMORY_GROWTH=1'], 320, None),
        (['-s', 'TOTAL_MEMORY=20971520',                                '-s', 'WASM_MEM_MAX=41943040'], 320, 640),
        (['-s', 'TOTAL_MEMORY=20971520', '-s', 'ALLOW_MEMORY_GROWTH=1', '-s', 'WASM_MEM_MAX=41943040'], 320, 640),
      ]:
      cmd = [PYTHON, EMCC, path_from_root('tests', 'hello_world.c'), '-s', 'WASM=1', '-O2'] + args
      print(' '.join(cmd))
      run_process(cmd)
      wast = run_process([os.path.join(Building.get_binaryen_bin(), 'wasm-dis'), 'a.out.wasm'], stdout=PIPE).stdout
      for line in wast:
        if '(import "env" "memory" (memory ' in line:
          parts = line.strip().replace('(', '').replace(')', '').split(' ')
          print(parts)
          self.assertEqual(parts[5], str(expect_initial))
          if not expect_max:
            self.assertEqual(len(parts), 6)
          else:
            self.assertEqual(parts[6], str(expect_max))

  def test_invalid_mem(self):
    # A large amount is fine, multiple of 16MB or not
    run_process([PYTHON, EMCC, path_from_root('tests', 'hello_world.c'), '-s', 'TOTAL_MEMORY=33MB'])
    run_process([PYTHON, EMCC, path_from_root('tests', 'hello_world.c'), '-s', 'TOTAL_MEMORY=32MB'])

    # But not in asm.js
    if not self.is_wasm_backend():
      ret = self.expect_fail([PYTHON, EMCC, '-s', 'WASM=0', path_from_root('tests', 'hello_world.c'), '-s', 'TOTAL_MEMORY=33MB'])
      self.assertContained('TOTAL_MEMORY must be a multiple of 16MB', ret)

    # A tiny amount is fine in wasm
    run_process([PYTHON, EMCC, path_from_root('tests', 'hello_world.c'), '-s', 'TOTAL_MEMORY=65536', '-s', 'TOTAL_STACK=1024'])
    # And the program works!
    self.assertContained('hello, world!', run_js('a.out.js'))

    # But not in asm.js
    if not self.is_wasm_backend():
      ret = self.expect_fail([PYTHON, EMCC, path_from_root('tests', 'hello_world.c'), '-s', 'TOTAL_MEMORY=65536', '-s', 'WASM=0'])
      self.assertContained('TOTAL_MEMORY must be at least 16MB', ret)

    # Must be a multiple of 64KB
    ret = self.expect_fail([PYTHON, EMCC, path_from_root('tests', 'hello_world.c'), '-s', 'TOTAL_MEMORY=33554433']) # 32MB + 1 byte
    self.assertContained('TOTAL_MEMORY must be a multiple of 64KB', ret)

    run_process([PYTHON, EMCC, path_from_root('tests', 'hello_world.c'), '-s', 'WASM_MEM_MAX=33MB'])

    ret = self.expect_fail([PYTHON, EMCC, path_from_root('tests', 'hello_world.c'), '-s', 'WASM_MEM_MAX=34603009']) # 33MB + 1 byte
    self.assertContained('WASM_MEM_MAX must be a multiple of 64KB', ret)

  def test_invalid_output_dir(self):
    ret = self.expect_fail([PYTHON, EMCC, path_from_root('tests', 'hello_world.c'), '-o', os.path.join('NONEXISTING_DIRECTORY', 'out.js')])
    self.assertContained('specified output file (NONEXISTING_DIRECTORY%sout.js) is in a directory that does not exist' % os.path.sep, ret)

  def test_binaryen_ctors(self):
    # ctor order must be identical to js builds, deterministically
    create_test_file('src.cpp', r'''
      #include <stdio.h>
      struct A {
        A() { puts("constructing A!"); }
      };
      A a;
      struct B {
        B() { puts("constructing B!"); }
      };
      B b;
      int main() {}
    ''')
    run_process([PYTHON, EMCC, 'src.cpp'])
    correct = run_js('a.out.js')
    for args in [[], ['-s', 'RELOCATABLE=1']]:
      print(args)
      run_process([PYTHON, EMCC, 'src.cpp', '-s', 'WASM=1', '-o', 'b.out.js'] + args)
      seen = run_js('b.out.js')
      assert correct == seen, correct + '\n vs \n' + seen

  # test debug info and debuggability of JS output
  @uses_canonical_tmp
  def test_binaryen_debug(self):
    with env_modify({'EMCC_DEBUG': '1'}):
      for args, expect_dash_g, expect_emit_text, expect_clean_js, expect_whitespace_js, expect_closured in [
          (['-O0'], False, False, False, True, False),
          (['-O0', '-g1'], False, False, False, True, False),
          (['-O0', '-g2'], True, False, False, True, False), # in -g2+, we emit -g to asm2wasm so function names are saved
          (['-O0', '-g'], True, True, False, True, False),
          (['-O0', '--profiling-funcs'], True, False, False, True, False),
          (['-O1'],        False, False, False, True, False),
          (['-O2'],        False, False, True,  False, False),
          (['-O2', '-g1'], False, False, True,  True, False),
          (['-O2', '-g'],  True,  True,  False, True, False),
          (['-O2', '--closure', '1'],         False, False, True, False, True),
          (['-O2', '--closure', '1', '-g1'],  False, False, True, True,  True),
          (['-O2', '--js-opts', '1'], False, False, True,  False, False),
        ]:
        print(args, expect_dash_g, expect_emit_text)
        try_delete('a.out.wast')
        cmd = [PYTHON, EMCC, path_from_root('tests', 'hello_world.cpp'), '-s', 'WASM=1'] + args
        print(' '.join(cmd))
        err = run_process(cmd, stdout=PIPE, stderr=PIPE).stderr
        if not self.is_wasm_backend():
          asm2wasm_line = [x for x in err.split('\n') if 'asm2wasm' in x][0]
          asm2wasm_line = asm2wasm_line.strip() + ' ' # ensure it ends with a space, for simpler searches below
          print('|' + asm2wasm_line + '|')
          assert expect_dash_g == (' -g ' in asm2wasm_line)
          assert expect_emit_text == (' -S ' in asm2wasm_line)
          if expect_emit_text:
            text = open('a.out.wast').read()
            assert ';;' in text, 'must see debug info comment'
            assert 'hello_world.cpp:12' in text, 'must be file:line info'
        js = open('a.out.js').read()
        assert expect_clean_js == ('// ' not in js), 'cleaned-up js must not have comments'
        assert expect_whitespace_js == ('{\n  ' in js), 'whitespace-minified js must not have excess spacing'
        assert expect_closured == ('var a;' in js or 'var a,' in js or 'var a=' in js or 'var a ' in js), 'closured js must have tiny variable names'

  @uses_canonical_tmp
  def test_binaryen_ignore_implicit_traps(self):
    sizes = []
    with env_modify({'EMCC_DEBUG': '1'}):
      for args, expect in [
          ([], False),
          (['-s', 'BINARYEN_IGNORE_IMPLICIT_TRAPS=1'], True),
        ]:
        print(args, expect)
        cmd = [PYTHON, EMCC, path_from_root('tests', 'hello_libcxx.cpp'), '-s', 'WASM=1', '-O3'] + args
        print(' '.join(cmd))
        err = run_process(cmd, stdout=PIPE, stderr=PIPE).stderr
        self.assertContainedIf('--ignore-implicit-traps ', err, expect)
        sizes.append(os.path.getsize('a.out.wasm'))
    print('sizes:', sizes)
    # sizes must be different, as the flag has an impact
    self.assertEqual(len(set(sizes)), 2)

  @no_fastcomp('BINARYEN_PASSES is used to optimize only in the wasm backend (fastcomp uses flags to asm2wasm)')
  def test_binaryen_passes(self):
    def build(args=[]):
      return run_process([PYTHON, EMCC, path_from_root('tests', 'hello_world.cpp'), '-s', 'WASM=1', '-O3'] + args, stdout=PIPE).stdout

    build()
    base_size = os.path.getsize('a.out.wasm')
    build(['-s', 'BINARYEN_PASSES="--metrics"'])
    replace_size = os.path.getsize('a.out.wasm')
    # replacing the default -O3 etc. increases code size
    self.assertLess(base_size, replace_size)
    out = build(['-s', 'BINARYEN_EXTRA_PASSES="--metrics"'])
    add_size = os.path.getsize('a.out.wasm')
    # adding --metrics does not affect code size
    self.assertEqual(base_size, add_size)
    # and --metrics output appears
    self.assertContained('[funcs]', out)

  def assertFileContents(self, filename, contents):
    if os.environ.get('EMTEST_REBASELINE'):
      with open(filename, 'w') as f:
        f.write(contents)
      return

    expected_content = open(filename).read()
    self.assertTextDataIdentical(expected_content, contents,
                                 "Run with EMTEST_REBASELINE=1 to automatically update expectations")

  def run_metadce_test(self, filename, args, expected_sent, expected_exists,
                       expected_not_exists, expected_size, expected_imports,
                       expected_exports, expected_funcs):
    size_slack = 0.05

    # in -Os, -Oz, we remove imports wasm doesn't need
    print('Running metadce test: %s:' % filename, args, expected_sent, expected_exists, expected_not_exists, expected_size, expected_imports, expected_exports, expected_funcs)
    filename = path_from_root('tests', 'other', 'metadce', filename)

    def clean_arg(arg):
      return arg.replace('-', '')

    def args_to_filename(args):
      result = ''
      for a in args:
        if a == '-s':
          continue
        a = a.replace('-', '')
        a = a.replace('=1', '')
        a = a.replace('=[]', '_NONE')
        a = a.replace('=', '_')
        if a:
          result += '_' + a

      return result

    expected_basename = os.path.splitext(filename)[0]
    if not self.is_wasm_backend():
      expected_basename += '_fastcomp'
    expected_basename += args_to_filename(args)

    run_process([PYTHON, EMCC, filename, '-g2'] + args)
    # find the imports we send from JS
    js = open('a.out.js').read()
    start = js.find('asmLibraryArg = ')
    end = js.find('}', start) + 1
    start = js.find('{', start)
    relevant = js[start + 2:end - 2]
    relevant = relevant.replace(' ', '').replace('"', '').replace("'", '').split(',')
    sent = [x.split(':')[0].strip() for x in relevant]
    sent = [x for x in sent if x]
    sent.sort()

    if expected_sent is not None:
      sent_file = expected_basename + '.sent'
      sent_data = '\n'.join(sent) + '\n'
      self.assertFileContents(sent_file, sent_data)
      self.assertEqual(len(sent), expected_sent)

    for exists in expected_exists:
      self.assertIn(exists, sent)
    for not_exists in expected_not_exists:
      self.assertNotIn(not_exists, sent)

    wasm_size = os.path.getsize('a.out.wasm')
    if expected_size is not None:
      ratio = abs(wasm_size - expected_size) / float(expected_size)
      print('  seen wasm size: %d (expected: %d), ratio to expected: %f' % (wasm_size, expected_size, ratio))
    self.assertLess(ratio, size_slack)
    imports, exports, funcs = parse_wasm('a.out.wasm')
    imports.sort()
    exports.sort()
    funcs.sort()

    # filter out _NNN suffixed that can be the result of bitcode linking when
    # internal symbol names collide.
    def strip_numeric_suffixes(funcname):
      parts = funcname.split('_')
      while parts:
        if parts[-1].isdigit():
          parts.pop()
        else:
          break
      return '_'.join(parts)

    funcs = [strip_numeric_suffixes(f) for f in funcs]

    if expected_imports is not None:
      filename = expected_basename + '.imports'
      data = '\n'.join(imports) + '\n'
      self.assertFileContents(filename, data)
      self.assertEqual(len(imports), expected_imports)

    if expected_exports is not None:
      filename = expected_basename + '.exports'
      data = '\n'.join(exports) + '\n'
      self.assertFileContents(filename, data)
      self.assertEqual(len(exports), expected_exports)

    if expected_funcs is not None:
      filename = expected_basename + '.funcs'
      data = '\n'.join(funcs) + '\n'
      self.assertFileContents(filename, data)
      self.assertEqual(len(funcs), expected_funcs)

  @parameterized({
    'O0': ([],       6, [], ['waka'],  9211,  5, 12, 18), # noqa
    'O1': (['-O1'],  4, [], ['waka'],  7886,  2, 11, 12), # noqa
    'O2': (['-O2'],  4, [], ['waka'],  7871,  2, 11, 11), # noqa
    # in -O3, -Os and -Oz we metadce, and they shrink it down to the minimal output we want
    'O3': (['-O3'],  2, [], [],          85,  0,  2,  2), # noqa
    'Os': (['-Os'],  2, [], [],          85,  0,  2,  2), # noqa
    'Oz': (['-Oz'],  2, [], [],          85,  0,  2,  2), # noqa
  })
  @no_fastcomp()
  def test_metadce_minimal(self, *args):
    self.run_metadce_test('minimal.c', *args)

  @parameterized({
    'O0': ([],      25, ['abort'], ['waka'], 22712, 16, 15, 29), # noqa
    'O1': (['-O1'], 16, ['abort'], ['waka'], 10450,  4, 11, 12), # noqa
    'O2': (['-O2'], 16, ['abort'], ['waka'], 10440,  4, 11, 12), # noqa
    # in -O3, -Os and -Oz we metadce, and they shrink it down to the minimal output we want
    'O3': (['-O3'],  4, [],        [],          55,  0,  1, 1), # noqa
    'Os': (['-Os'],  4, [],        [],          55,  0,  1, 1), # noqa
    'Oz': (['-Oz'],  4, [],        [],          55,  0,  1, 1), # noqa
  })
  @no_wasm_backend()
  def test_metadce_minimal_fastcomp(self, *args):
    self.run_metadce_test('minimal.c', *args)

  @no_fastcomp()
  def test_metadce_cxx(self):
    # test on libc++: see effects of emulated function pointers
    self.run_metadce_test('hello_libcxx.cpp', ['-O2'], 19, [], ['waka'], 226582, 17, 33, None) # noqa

  @parameterized({
    'normal': (['-O2'], 40, ['abort'], ['waka'], 186423, 23, 37, 541), # noqa
    'emulated_function_pointers':
              (['-O2', '-s', 'EMULATED_FUNCTION_POINTERS=1'],
                        40, ['abort'], ['waka'], 188310, 23, 38, 521), # noqa
  })
  @no_wasm_backend()
  def test_metadce_cxx_fastcomp(self, *args):
    # test on libc++: see effects of emulated function pointers
    self.run_metadce_test('hello_libcxx.cpp', *args)

  @parameterized({
    'O0': ([],       9, [], ['waka'], 22185,  8,  17, 57), # noqa
    'O1': (['-O1'],  7, [], ['waka'], 10415,  6,  14, 30), # noqa
    'O2': (['-O2'],  7, [], ['waka'], 10183,  6,  14, 24), # noqa
    'O3': (['-O3'],  4, [], [],        1957,  4,   2, 12), # noqa; in -O3, -Os and -Oz we metadce
    'Os': (['-Os'],  4, [], [],        1963,  4,   2, 12), # noqa
    'Oz': (['-Oz'],  4, [], [],        1929,  4,   2, 12), # noqa
    # finally, check what happens when we export nothing. wasm should be almost empty
    'export_nothing':
          (['-Os', '-s', 'EXPORTED_FUNCTIONS=[]'],
                     2, [], [],          61,  0,   1,  1), # noqa
    # we don't metadce with linkable code! other modules may want stuff
    # don't compare the # of functions in a main module, which changes a lot
    # TODO(sbc): Investivate why the number of exports is order of magnitude
    # larger for wasm backend.
    'main_module_1': (['-O3', '-s', 'MAIN_MODULE=1'],  174, [], [], 517336, None, 1729, None), # noqa
    'main_module_2': (['-O3', '-s', 'MAIN_MODULE=2'],   12, [], [],  10770,   12,   10, None), # noqa
  })
  @no_fastcomp()
  def test_metadce_hello(self, *args):
    self.run_metadce_test('hello_world.cpp', *args)

  @parameterized({
    'O0': ([],      27, ['abort'], ['waka'], 42701,  18,   17, 56), # noqa
    'O1': (['-O1'], 19, ['abort'], ['waka'], 13199,   9,   14, 32), # noqa
    'O2': (['-O2'], 19, ['abort'], ['waka'], 12425,   9,   14, 27), # noqa
    'O3': (['-O3'],  7, [],        [],        2045,   6,    2, 14), # noqa; in -O3, -Os and -Oz we metadce
    'Os': (['-Os'],  7, [],        [],        2064,   6,    2, 15), # noqa
    'Oz': (['-Oz'],  7, [],        [],        2045,   6,    2, 14), # noqa
    # finally, check what happens when we export nothing. wasm should be almost empty
    'export_nothing':
           (['-Os', '-s', 'EXPORTED_FUNCTIONS=[]'],
                      4, [],        [],           8,   0,    0,  0), # noqa; totally empty!
    # we don't metadce with linkable code! other modules may want stuff
    # don't compare the # of functions in a main module, which changes a lot
    'main_module_1': (['-O3', '-s', 'MAIN_MODULE=1'], 1601, [], [], 226403, None, 108, None), # noqa
    'main_module_2': (['-O3', '-s', 'MAIN_MODULE=2'],   13, [], [],  10017,   13,   9,   20), # noqa
  })
  @no_wasm_backend()
  def test_metadce_hello_fastcomp(self, *args):
    self.run_metadce_test('hello_world.cpp', *args)

  @parameterized({
    'O3':                 ('mem.c', ['-O3'],
                           3, [], [], 6100,  2,  3,  5),         # noqa
    # argc/argv support code etc. is in the wasm
    'O3_standalone':      ('mem.c', ['-O3', '-s', 'STANDALONE_WASM'],
                           3, [], [], 6309,  3,  3,  5),         # noqa
    # without argc/argv, no support code for them is emitted
    'O3_standalone_narg': ('mem_no_argv.c', ['-O3', '-s', 'STANDALONE_WASM'],
                           1, [], [], 6309,  1,  3,  4),         # noqa
    # without main, no support code for argc/argv is emitted either
    'O3_standalone_lib':  ('mem_no_main.c', ['-O3', '-s', 'STANDALONE_WASM'],
                           0, [], [], 6309,  0,  3,  4),         # noqa
    # Growth support code is in JS, no significant change in the wasm
    'O3_grow':            ('mem.c', ['-O3', '-s', 'ALLOW_MEMORY_GROWTH'],
                           3, [], [], 6098,  2,  3,  5),         # noqa
    # Growth support code is in the wasm
    'O3_grow_standalone': ('mem.c', ['-O3', '-s', 'ALLOW_MEMORY_GROWTH', '-s', 'STANDALONE_WASM'],
                           4, [], [], 6449,  4,  3,  6),         # noqa
    # without argc/argv, no support code for them is emitted, even with lto
    'O3_standalone_narg_flto':
                          ('mem_no_argv.c', ['-O3', '-s', 'STANDALONE_WASM', '-flto'],
                           1, [], [], 6309,  1,  3,  4),         # noqa
  })
  @no_fastcomp()
  def test_metadce_mem(self, filename, *args):
    self.run_metadce_test(filename, *args)

  # ensures runtime exports work, even with metadce
  def test_extra_runtime_exports(self):
    exports = ['stackSave', 'stackRestore', 'stackAlloc']
    run_process([PYTHON, EMCC, path_from_root('tests', 'hello_world.cpp'), '-s', 'WASM=1', '-Os', '-s', 'EXTRA_EXPORTED_RUNTIME_METHODS=%s' % str(exports)])
    js = open('a.out.js').read()
    for export in exports:
      assert ('Module["%s"]' % export) in js, export

  def test_legalize_js_ffi(self):
    # test disabling of JS FFI legalization
    wasm_dis = os.path.join(Building.get_binaryen_bin(), 'wasm-dis')
    for (args, js_ffi) in [
        (['-s', 'LEGALIZE_JS_FFI=1', '-s', 'SIDE_MODULE=1', '-O1', '-s', 'EXPORT_ALL=1'], True),
        (['-s', 'LEGALIZE_JS_FFI=0', '-s', 'SIDE_MODULE=1', '-O1', '-s', 'EXPORT_ALL=1'], False),
        (['-s', 'LEGALIZE_JS_FFI=0', '-s', 'SIDE_MODULE=1', '-O0', '-s', 'EXPORT_ALL=1'], False),
        (['-s', 'LEGALIZE_JS_FFI=0', '-s', 'WARN_ON_UNDEFINED_SYMBOLS=0', '-O0'], False),
      ]:
      if self.is_wasm_backend() and 'SIDE_MODULE=1' in args:
        continue
      print(args)
      try_delete('a.out.wasm')
      try_delete('a.out.wast')
      cmd = [PYTHON, EMCC, path_from_root('tests', 'other', 'ffi.c'), '-g', '-o', 'a.out.js'] + args
      print(' '.join(cmd))
      run_process(cmd)
      run_process([wasm_dis, 'a.out.wasm', '-o', 'a.out.wast'])
      text = open('a.out.wast').read()
      # remove internal comments and extra whitespace
      text = re.sub(r'\(;[^;]+;\)', '', text)
      text = re.sub(r'\$var\$*.', '', text)
      text = re.sub(r'param \$\d+', 'param ', text)
      text = re.sub(r' +', ' ', text)
      # print("text: %s" % text)
      e_add_f32 = re.search(r'func \$_?add_f \(type \$\d+\) \(param f32\) \(param f32\) \(result f32\)', text)
      i_i64_i32 = re.search(r'import .*"_?import_ll" .*\(param i32 i32\) \(result i32\)', text)
      i_f32_f64 = re.search(r'import .*"_?import_f" .*\(param f64\) \(result f64\)', text)
      i_i64_i64 = re.search(r'import .*"_?import_ll" .*\(param i64\) \(result i64\)', text)
      i_f32_f32 = re.search(r'import .*"_?import_f" .*\(param f32\) \(result f32\)', text)
      e_i64_i32 = re.search(r'func \$_?add_ll \(type \$\d+\) \(param i32\) \(param i32\) \(param i32\) \(param i32\) \(result i32\)', text)
      e_f32_f64 = re.search(r'func \$legalstub\$_?add_f \(type \$\d+\) \(param f64\) \(param f64\) \(result f64\)', text)
      e_i64_i64 = re.search(r'func \$_?add_ll \(type \$\d+\) \(param i64\) \(param i64\) \(result i64\)', text)
      assert e_add_f32, 'add_f export missing'
      if js_ffi:
        assert i_i64_i32,     'i64 not converted to i32 in imports'
        assert i_f32_f64,     'f32 not converted to f64 in imports'
        assert not i_i64_i64, 'i64 not converted to i32 in imports'
        assert not i_f32_f32, 'f32 not converted to f64 in imports'
        assert e_i64_i32,     'i64 not converted to i32 in exports'
        assert not e_f32_f64, 'f32 not converted to f64 in exports'
        assert not e_i64_i64, 'i64 not converted to i64 in exports'
      else:
        assert not i_i64_i32, 'i64 converted to i32 in imports'
        assert not i_f32_f64, 'f32 converted to f64 in imports'
        assert i_i64_i64,     'i64 converted to i32 in imports'
        assert i_f32_f32,     'f32 converted to f64 in imports'
        assert not e_i64_i32, 'i64 converted to i32 in exports'
        assert not e_f32_f64, 'f32 converted to f64 in exports'
        assert e_i64_i64,     'i64 converted to i64 in exports'

  def test_no_legalize_js_ffi(self):
    # test minimal JS FFI legalization for invoke and dyncalls
    if self.is_wasm_backend():
      self.skipTest('not testing legalize with main module and wasm backend')
    wasm_dis = os.path.join(Building.get_binaryen_bin(), 'wasm-dis')
    for (args, js_ffi) in [
        (['-s', 'LEGALIZE_JS_FFI=0', '-s', 'MAIN_MODULE=2', '-O3', '-s', 'DISABLE_EXCEPTION_CATCHING=0'], False),
      ]:
      print(args)
      try_delete('a.out.wasm')
      try_delete('a.out.wast')
      with env_modify({'EMCC_FORCE_STDLIBS': 'libc++'}):
        cmd = [PYTHON, EMCC, path_from_root('tests', 'other', 'noffi.cpp'), '-g', '-o', 'a.out.js'] + args
      print(' '.join(cmd))
      run_process(cmd)
      run_process([wasm_dis, 'a.out.wasm', '-o', 'a.out.wast'])
      text = open('a.out.wast').read()
      # remove internal comments and extra whitespace
      text = re.sub(r'\(;[^;]+;\)', '', text)
      text = re.sub(r'\$var\$*.', '', text)
      text = re.sub(r'param \$\d+', 'param ', text)
      text = re.sub(r' +', ' ', text)
      # print("text: %s" % text)
      i_legalimport_i64 = re.search(r'\(import.*\$legalimport\$invoke_j.*', text)
      e_legalstub_i32 = re.search(r'\(func.*\$legalstub\$dyn.*\(type \$\d+\).*\(result i32\)', text)
      assert i_legalimport_i64, 'legal import not generated for invoke call'
      assert e_legalstub_i32, 'legal stub not generated for dyncall'

  def test_export_aliasee(self):
    # build side module
    args = ['-s', 'SIDE_MODULE=1']
    cmd = [PYTHON, EMCC, path_from_root('tests', 'other', 'alias', 'side.c'), '-g', '-o', 'side.wasm'] + args
    print(' '.join(cmd))
    run_process(cmd)

    # build main module
    args = ['-s', 'EXPORTED_FUNCTIONS=["_main", "_foo"]', '-s', 'MAIN_MODULE=2', '-s', 'EXIT_RUNTIME=1', '-lnodefs.js']
    cmd = [PYTHON, EMCC, path_from_root('tests', 'other', 'alias', 'main.c'), '-o', 'main.js'] + args
    print(' '.join(cmd))
    run_process(cmd)

    # run the program
    self.assertContained('success', run_js('main.js'))

  def test_sysconf_phys_pages(self):
    def run(args, expected):
      if self.is_wasm_backend() and 'WASM=0' in args:
        return
      cmd = [PYTHON, EMCC, path_from_root('tests', 'unistd', 'sysconf_phys_pages.c')] + args
      print(str(cmd))
      run_process(cmd)
      result = run_js('a.out.js').strip()
      self.assertEqual(result,  str(expected) + ', errno: 0')

    run([], 1024)
    run(['-s', 'TOTAL_MEMORY=32MB'], 2048)
    run(['-s', 'TOTAL_MEMORY=32MB', '-s', 'ALLOW_MEMORY_GROWTH=1'], (2 * 1024 * 1024 * 1024 - 65536) // 16384)
    run(['-s', 'TOTAL_MEMORY=32MB', '-s', 'ALLOW_MEMORY_GROWTH=1', '-s', 'WASM=0'], (2 * 1024 * 1024 * 1024 - 16777216) // 16384)
    run(['-s', 'TOTAL_MEMORY=32MB', '-s', 'BINARYEN=1'], 2048)
    run(['-s', 'TOTAL_MEMORY=32MB', '-s', 'ALLOW_MEMORY_GROWTH=1', '-s', 'BINARYEN=1'], (2 * 1024 * 1024 * 1024 - 65536) // 16384)
    run(['-s', 'TOTAL_MEMORY=32MB', '-s', 'ALLOW_MEMORY_GROWTH=1', '-s', 'BINARYEN=1', '-s', 'WASM_MEM_MAX=128MB'], 2048 * 4)

  def test_wasm_target_and_STANDALONE_WASM(self):
    # STANDALONE_WASM means we never minify imports and exports.
    for opts, potentially_expect_minified_exports_and_imports in (
      ([],                               False),
      (['-s', 'STANDALONE_WASM'],        False),
      (['-O2'],                          False),
      (['-O3'],                          True),
      (['-O3', '-s', 'STANDALONE_WASM'], False),
      (['-Os'],                          True),
    ):
      if 'STANDALONE_WASM' in opts and not self.is_wasm_backend():
        continue
      # targeting .wasm (without .js) means we enable STANDALONE_WASM automatically, and don't minify imports/exports
      for target in ('out.js', 'out.wasm'):
        expect_minified_exports_and_imports = potentially_expect_minified_exports_and_imports and target.endswith('.js')
        standalone = target.endswith('.wasm') or 'STANDALONE_WASM' in opts
        print(opts, potentially_expect_minified_exports_and_imports, target, ' => ', expect_minified_exports_and_imports, standalone)

        self.clear()
        run_process([PYTHON, EMCC, path_from_root('tests', 'hello_world.cpp'), '-o', target] + opts)
        self.assertExists('out.wasm')
        if target.endswith('.wasm'):
          assert not os.path.exists('out.js'), 'only wasm requested'
        wast = run_process([os.path.join(Building.get_binaryen_bin(), 'wasm-dis'), 'out.wasm'], stdout=PIPE).stdout
        wast_lines = wast.split('\n')
        exports = [line.strip().split(' ')[1].replace('"', '') for line in wast_lines if "(export " in line]
        imports = [line.strip().split(' ')[2].replace('"', '') for line in wast_lines if "(import " in line]
        exports_and_imports = exports + imports
        print('  exports', exports)
        print('  imports', imports)
        if expect_minified_exports_and_imports:
          assert 'a' in exports_and_imports
        else:
          assert 'a' not in exports_and_imports
        assert 'memory' in exports_and_imports or 'fd_write' in exports_and_imports, 'some things are not minified anyhow'
        # verify the wasm runs with the JS
        if target.endswith('.js'):
          self.assertContained('hello, world!', run_js('out.js'))
        # verify a standalone wasm
        if standalone:
          for engine in shared.WASM_ENGINES:
            print(engine)
            self.assertContained('hello, world!', run_js('out.wasm', engine=engine))

  def test_wasm_targets_side_module(self):
    # side modules do allow a wasm target
    for opts, target in [([], 'a.out.wasm'), (['-o', 'lib.wasm'], 'lib.wasm')]:
      # specified target
      print('building: ' + target)
      self.clear()
      run_process([PYTHON, EMCC, path_from_root('tests', 'hello_world.cpp'), '-s', 'SIDE_MODULE=1'] + opts)
      for x in os.listdir('.'):
        assert not x.endswith('.js'), 'we should not emit js when making a wasm side module: ' + x
      self.assertIn(b'dylink', open(target, 'rb').read())

  @no_fastcomp('uses upstream specific option: WASM_OBJECT_FILES')
  def test_wasm_backend_lto(self):
    # test building of non-wasm-object-files libraries, building with them, and running them

    src = path_from_root('tests', 'hello_libcxx.cpp')
    # test codegen in lto mode, and compare to normal (wasm object) mode
    for args in [[], ['-O1'], ['-O2'], ['-O3'], ['-Os'], ['-Oz']]:
      print(args)

      print('wasm in object')
      run_process([PYTHON, EMXX, src] + args + ['-c', '-o', 'hello_obj.o'])
      self.assertTrue(shared.Building.is_wasm('hello_obj.o'))
      self.assertFalse(shared.Building.is_bitcode('hello_obj.o'))

      print('bitcode in object')
      run_process([PYTHON, EMXX, src] + args + ['-c', '-o', 'hello_bitcode.o', '-s', 'WASM_OBJECT_FILES=0'])
      self.assertFalse(shared.Building.is_wasm('hello_bitcode.o'))
      self.assertTrue(shared.Building.is_bitcode('hello_bitcode.o'))

      print('use bitcode object (LTO)')
      run_process([PYTHON, EMXX, 'hello_bitcode.o'] + args + ['-s', 'WASM_OBJECT_FILES=0'])
      self.assertContained('hello, world!', run_js('a.out.js'))
      print('use bitcode object (non-LTO)')
      run_process([PYTHON, EMXX, 'hello_bitcode.o'] + args + ['-s', 'WASM_OBJECT_FILES=1'])
      self.assertContained('hello, world!', run_js('a.out.js'))

      print('use native object (LTO)')
      run_process([PYTHON, EMXX, 'hello_obj.o'] + args + ['-s', 'WASM_OBJECT_FILES=0'])
      self.assertContained('hello, world!', run_js('a.out.js'))
      print('use native object (non-LTO)')
      run_process([PYTHON, EMXX, 'hello_obj.o'] + args + ['-s', 'WASM_OBJECT_FILES=1'])
      self.assertContained('hello, world!', run_js('a.out.js'))

  @parameterized({
    'except': [],
    'noexcept': ['-s', 'DISABLE_EXCEPTION_CATCHING=0']
  })
  @no_fastcomp('uses upstream specific option: WASM_OBJECT_FILES')
  def test_wasm_backend_lto_libcxx(self, *args):
    run_process([PYTHON, EMXX, path_from_root('tests', 'hello_libcxx.cpp')] + ['-s', 'WASM_OBJECT_FILES=0'] + list(args))

  @no_fastcomp('wasm backend lto specific')
  def test_lto_flags(self):
    for flags, expect_bitcode in [
      ([], False),
      (['-s', 'WASM_OBJECT_FILES=0'], True),
      (['-flto'], True),
    ]:
      run_process([PYTHON, EMCC, path_from_root('tests', 'hello_world.cpp')] + flags + ['-c', '-o', 'a.o'])
      seen_bitcode = Building.is_bitcode('a.o')
      self.assertEqual(expect_bitcode, seen_bitcode, 'must emit LTO-capable bitcode when flags indicate so (%s)' % str(flags))

  def test_wasm_nope(self):
    for opts in [[], ['-O2']]:
      print(opts)
      # check we show a good error message if there is no wasm support
      create_test_file('pre.js', 'WebAssembly = undefined;\n')
      run_process([PYTHON, EMCC, path_from_root('tests', 'hello_world.cpp'), '--pre-js', 'pre.js'] + opts)
      out = run_js('a.out.js', stderr=STDOUT, assert_returncode=None)
      if opts == []:
        self.assertContained('No WebAssembly support found. Build with -s WASM=0 to target JavaScript instead.', out)
      else:
        self.assertContained('no native wasm support detected', out)

  def test_jsrun(self):
    print(NODE_JS)
    jsrun.WORKING_ENGINES = {}
    # Test that engine check passes
    self.assertTrue(jsrun.check_engine(NODE_JS))
    # Run it a second time (cache hit)
    self.assertTrue(jsrun.check_engine(NODE_JS))

    # Test that engine check fails
    bogus_engine = ['/fake/inline4']
    self.assertFalse(jsrun.check_engine(bogus_engine))
    self.assertFalse(jsrun.check_engine(bogus_engine))

    # Test the other possible way (list vs string) to express an engine
    if type(NODE_JS) is list:
      engine2 = NODE_JS[0]
    else:
      engine2 = [NODE_JS]
    self.assertTrue(jsrun.check_engine(engine2))

    # Test that run_js requires the engine
    jsrun.run_js(path_from_root('src', 'hello_world.js'), NODE_JS)
    caught_exit = 0
    try:
      jsrun.run_js(path_from_root('src', 'hello_world.js'), bogus_engine)
    except SystemExit as e:
      caught_exit = e.code
    self.assertEqual(1, caught_exit, 'Did not catch SystemExit with bogus JS engine')

  def test_error_on_missing_libraries(self):
    # -llsomenonexistingfile is an error by default
    err = self.expect_fail([PYTHON, EMCC, path_from_root('tests', 'hello_world.cpp'), '-lsomenonexistingfile'])
    if self.is_wasm_backend():
      self.assertContained('wasm-ld: error: unable to find library -lsomenonexistingfile', err)
    else:
      self.assertContained('emcc: cannot find library "somenonexistingfile"', err)

  # Tests that if user accidentally attempts to link native object code, we show an error
  def test_native_link_error_message(self):
    run_process([CLANG_CC, '-c', path_from_root('tests', 'hello_123.c'), '-o', 'hello_123.o'])
    err = self.expect_fail([PYTHON, EMCC, 'hello_123.o', '-o', 'hello_123.js'])
    self.assertContained('hello_123.o is not a valid input', err)

  # Tests that we should give a clear error on TOTAL_MEMORY not being enough for static initialization + stack
  def test_clear_error_on_massive_static_data(self):
    with open('src.cpp', 'w') as f:
      f.write('''
        char muchData[128 * 1024];
        int main() {
          return (int)&muchData;
        }
      ''')
    err = self.expect_fail([PYTHON, EMCC, 'src.cpp', '-s', 'TOTAL_STACK=1KB', '-s', 'TOTAL_MEMORY=64KB'])
    if self.is_wasm_backend():
      self.assertContained('wasm-ld: error: initial memory too small', err)
    else:
      self.assertContained('Memory is not large enough for static data (134000) plus the stack (1024), please increase TOTAL_MEMORY (65536)', err)

  def test_o_level_clamp(self):
    for level in [3, 4, 20]:
      err = run_process([PYTHON, EMCC, '-O' + str(level), path_from_root('tests', 'hello_world.c')], stderr=PIPE).stderr
      self.assertContainedIf("optimization level '-O" + str(level) + "' is not supported; using '-O3' instead", err, level > 3)

  # Tests that if user specifies multiple -o output directives, then the last one will take precedence
  def test_multiple_o_files(self):
    run_process([PYTHON, EMCC, path_from_root('tests', 'hello_world.c'), '-o', 'a.js', '-o', 'b.js'])
    assert os.path.isfile('b.js')
    assert not os.path.isfile('a.js')

  # Tests that Emscripten-provided header files can be cleanly included in C code
  def test_include_system_header_in_c(self):
    for std in [[], ['-std=c89']]: # Test oldest C standard, and the default C standard
      for directory, headers in [
        ('emscripten', ['dom_pk_codes.h', 'em_asm.h', 'emscripten.h', 'fetch.h', 'html5.h', 'key_codes.h', 'threading.h', 'trace.h', 'vector.h', 'vr.h']), # This directory has also bind.h, val.h and wire.h, which require C++11
        ('AL', ['al.h', 'alc.h']),
        ('EGL', ['egl.h', 'eglplatform.h']),
        ('GL', ['freeglut_std.h', 'gl.h', 'glew.h', 'glfw.h', 'glu.h', 'glut.h']),
        ('GLES', ['gl.h', 'glplatform.h']),
        ('GLES2', ['gl2.h', 'gl2platform.h']),
        ('GLES3', ['gl3.h', 'gl3platform.h', 'gl31.h', 'gl32.h']),
        ('GLFW', ['glfw3.h']),
        ('KHR', ['khrplatform.h'])]:
        for h in headers:
          inc = '#include <' + directory + '/' + h + '>'
          print(inc)
          create_test_file('a.c', inc)
          create_test_file('b.c', inc)
          run_process([PYTHON, EMCC] + std + ['a.c', 'b.c'])

  @is_slow_test
  def test_single_file(self):
    for (single_file_enabled,
         meminit1_enabled,
         debug_enabled,
         emterpreter_enabled,
         emterpreter_file_enabled,
         closure_enabled,
         wasm_enabled) in itertools.product([True, False], repeat=7):
      # skip unhelpful option combinations
      if emterpreter_file_enabled and not emterpreter_enabled:
        continue

      expect_wasm = wasm_enabled
      expect_emterpretify_file = emterpreter_file_enabled
      expect_meminit = meminit1_enabled and not wasm_enabled
      expect_success = not (emterpreter_file_enabled and single_file_enabled)
      expect_wast = debug_enabled and wasm_enabled and not self.is_wasm_backend()

      if self.is_wasm_backend() and emterpreter_enabled:
        continue

      # currently, the emterpreter always fails with JS output since we do not preload the emterpreter file, which in non-HTML we would need to do manually
      should_run_js = expect_success and not emterpreter_enabled

      cmd = [PYTHON, EMCC, path_from_root('tests', 'hello_world.c')]

      if single_file_enabled:
        expect_emterpretify_file = False
        expect_meminit = False
        expect_wasm = False
        cmd += ['-s', 'SINGLE_FILE=1']
      if meminit1_enabled:
        cmd += ['--memory-init-file', '1']
      if debug_enabled:
        cmd += ['-g']
      if emterpreter_enabled:
        cmd += ['-s', 'EMTERPRETIFY=1']
      if emterpreter_file_enabled:
        cmd += ['-s', "EMTERPRETIFY_FILE='a.out.dat'"]
      if closure_enabled:
        cmd += ['--closure', '1']
      if not wasm_enabled:
        cmd += ['-s', 'WASM=0']

      print(' '.join(cmd))
      self.clear()
      if not expect_success:
        self.expect_fail(cmd)
        continue

      run_process(cmd)
      print(os.listdir('.'))
      assert expect_emterpretify_file == os.path.exists('a.out.dat')
      assert expect_meminit == (os.path.exists('a.out.mem') or os.path.exists('a.out.js.mem'))
      assert expect_wasm == os.path.exists('a.out.wasm')
      assert expect_wast == os.path.exists('a.out.wast')
      if should_run_js:
        self.assertContained('hello, world!', run_js('a.out.js'))

  def test_emar_M(self):
    create_test_file('file1', ' ')
    create_test_file('file2', ' ')
    run_process([PYTHON, EMAR, 'cr', 'file1.a', 'file1'])
    run_process([PYTHON, EMAR, 'cr', 'file2.a', 'file2'])
    run_process([PYTHON, EMAR, '-M'], input='''create combined.a
addlib file1.a
addlib file2.a
save
end
''')
    result = run_process([PYTHON, EMAR, 't', 'combined.a'], stdout=PIPE).stdout
    self.assertContained('file1', result)
    self.assertContained('file2', result)

  def test_emar_duplicate_inputs(self):
    # Verify the we can supply the same intput muliple times without
    # confusing emar.py:
    # See https://github.com/emscripten-core/emscripten/issues/9733
    create_test_file('file1', ' ')
    run_process([PYTHON, EMAR, 'cr', 'file1.a', 'file1', 'file1'])

  def test_archive_empty(self):
    # This test added because we had an issue with the AUTO_ARCHIVE_INDEXES failing on empty
    # archives (which inherently don't have indexes).
    run_process([PYTHON, EMAR, 'crS', 'libfoo.a'])
    run_process([PYTHON, EMCC, '-Werror', 'libfoo.a', path_from_root('tests', 'hello_world.c')])

  def test_archive_no_index(self):
    create_test_file('foo.c', 'int foo = 1;')
    run_process([PYTHON, EMCC, '-c', 'foo.c'])
    run_process([PYTHON, EMCC, '-c', path_from_root('tests', 'hello_world.c')])
    # The `S` flag means don't add an archive index
    run_process([PYTHON, EMAR, 'crS', 'libfoo.a', 'foo.o'])
    # The llvm backend (link GNU ld and lld) doesn't support linking archives with no index.
    # However we have logic that will automatically add indexes (unless running with
    # NO_AUTO_ARCHIVE_INDEXES).
    if self.is_wasm_backend():
      stderr = self.expect_fail([PYTHON, EMCC, '-s', 'NO_AUTO_ARCHIVE_INDEXES', 'libfoo.a', 'hello_world.o'])
      self.assertContained('libfoo.a: archive has no index; run ranlib to add one', stderr)
    # The default behavior is to add archive indexes automatically.
    run_process([PYTHON, EMCC, 'libfoo.a', 'hello_world.o'])

  def test_flag_aliases(self):
    def assert_aliases_match(flag1, flag2, flagarg, extra_args):
      results = {}
      for f in (flag1, flag2):
        outfile = 'aliases.js'
        run_process([PYTHON, EMCC, path_from_root('tests', 'hello_world.c'), '-s', f + '=' + flagarg, '-o', outfile] + extra_args)
        with open(outfile) as out:
          results[f] = out.read()
      self.assertEqual(results[flag1], results[flag2], 'results should be identical')

    assert_aliases_match('WASM_MEM_MAX', 'BINARYEN_MEM_MAX', '16777216', ['-s', 'WASM=1'])

  def test_IGNORE_CLOSURE_COMPILER_ERRORS(self):
    create_test_file('pre.js', r'''
      // make closure compiler very very angry
      var dupe = 1;
      var dupe = 2;
      function Node() {
        throw 'Node is a DOM thing too, and use the ' + dupe;
      }
      function Node() {
        throw '(duplicate) Node is a DOM thing too, and also use the ' + dupe;
      }
    ''')

    def test(check, extra=[]):
      cmd = [PYTHON, EMCC, path_from_root('tests', 'hello_world.c'), '-O2', '--closure', '1', '--pre-js', 'pre.js'] + extra
      proc = run_process(cmd, check=check, stderr=PIPE)
      if not check:
        self.assertNotEqual(proc.returncode, 0)
      return proc

    WARNING = 'Variable dupe declared more than once'

    proc = test(check=False)
    self.assertContained(WARNING, proc.stderr)
    proc = test(check=True, extra=['-s', 'IGNORE_CLOSURE_COMPILER_ERRORS=1'])
    self.assertNotContained(WARNING, proc.stderr)

  def test_closure_full_js_library(self):
    # test for closure errors in the entire JS library
    # We must ignore various types of errors that are expected in this situation, as we
    # are including a lot of JS without corresponding compiled code for it. This still
    # lets us catch all other errors.
    with env_modify({'EMCC_CLOSURE_ARGS': '--jscomp_off undefinedVars'}):
      run_process([PYTHON, EMCC, path_from_root('tests', 'hello_world.c'), '-O2', '--closure', '1', '-g1', '-s', 'INCLUDE_FULL_LIBRARY=1', '-s', 'ERROR_ON_UNDEFINED_SYMBOLS=0'])

  # Tests --closure-args command line flag
  def test_closure_externs(self):
    run_process([PYTHON, EMCC, path_from_root('tests', 'hello_world.c'), '--closure', '1', '--pre-js', path_from_root('tests', 'test_closure_externs_pre_js.js'), '--closure-args', '--externs "' + path_from_root('tests', 'test_closure_externs.js') + '"'])

  def test_toolchain_profiler(self):
    environ = os.environ.copy()
    environ['EM_PROFILE_TOOLCHAIN'] = '1'
    # replaced subprocess functions should not cause errors
    run_process([PYTHON, EMCC, path_from_root('tests', 'hello_world.c')], env=environ)

  def test_noderawfs(self):
    fopen_write = open(path_from_root('tests', 'asmfs', 'fopen_write.cpp')).read()
    create_test_file('main.cpp', fopen_write)
    run_process([PYTHON, EMCC, 'main.cpp', '-s', 'NODERAWFS=1'])
    self.assertContained("read 11 bytes. Result: Hello data!", run_js('a.out.js'))

    # NODERAWFS should directly write on OS file system
    self.assertEqual("Hello data!", open('hello_file.txt').read())

  def test_noderawfs_disables_embedding(self):
    expected = '--preload-file and --embed-file cannot be used with NODERAWFS which disables virtual filesystem'
    base = [PYTHON, EMCC, path_from_root('tests', 'hello_world.c'), '-s', 'NODERAWFS=1']
    err = self.expect_fail(base + ['--preload-files', 'somefile'])
    assert expected in err
    err = self.expect_fail(base + ['--embed-files', 'somefile'])
    assert expected in err

  def test_autotools_shared_check(self):
    env = os.environ.copy()
    env['LC_ALL'] = 'C'
    expected = ': supported targets:.* elf'
    for python in [PYTHON, 'python', 'python2', 'python3']:
      if not Building.which(python):
        continue
      if python == 'python3' and not is_python3_version_supported():
        continue
      print(python)
      out = run_process([python, EMCC, '--help'], stdout=PIPE, env=env).stdout
      assert re.search(expected, out)

  def test_ioctl_window_size(self):
      self.do_other_test(os.path.join('other', 'ioctl', 'window_size'))

  def test_fd_closed(self):
    self.do_other_test(os.path.join('other', 'fd_closed'))

  def test_fflush(self):
    # fflush without the full filesystem won't quite work
    self.do_other_test(os.path.join('other', 'fflush'))

  def test_fflush_fs(self):
    # fflush with the full filesystem will flush from libc, but not the JS logging, which awaits a newline
    self.do_other_test(os.path.join('other', 'fflush_fs'), emcc_args=['-s', 'FORCE_FILESYSTEM=1'])

  def test_fflush_fs_exit(self):
    # on exit, we can send out a newline as no more code will run
    self.do_other_test(os.path.join('other', 'fflush_fs_exit'), emcc_args=['-s', 'FORCE_FILESYSTEM=1', '-s', 'EXIT_RUNTIME=1'])

  def test_extern_weak(self):
    self.do_other_test(os.path.join('other', 'extern_weak'), emcc_args=['-s', 'ERROR_ON_UNDEFINED_SYMBOLS=0'])
    if not self.is_wasm_backend(): # TODO: wasm backend main module
      self.do_other_test(os.path.join('other', 'extern_weak'), emcc_args=['-s', 'MAIN_MODULE=1', '-DLINKABLE'])

  def test_main_module_without_main(self):
    create_test_file('pre.js', r'''
var Module = {
  onRuntimeInitialized: function() {
    Module._foo();
  }
};
''')
    create_test_file('src.c', r'''
#include <emscripten.h>
EMSCRIPTEN_KEEPALIVE void foo() {
  EM_ASM({ console.log("bar") });
}
''')
    run_process([PYTHON, EMCC, 'src.c', '--pre-js', 'pre.js', '-s', 'MAIN_MODULE=2'])
    self.assertContained('bar', run_js('a.out.js'))

  def test_js_optimizer_parse_error(self):
    # check we show a proper understandable error for JS parse problems
    create_test_file('src.cpp', r'''
#include <emscripten.h>
int main() {
  EM_ASM({
    var x = !<->5.; // wtf
  });
}
''')
    stderr = self.expect_fail([PYTHON, EMCC, 'src.cpp', '-O2'])
    # wasm backend output doesn't have spaces in the EM_ASM function bodies
    # TODO(sbc): remove second option once binaryen#2408 rolls
    self.assertContained(('''
var ASM_CONSTS = [function() { var x = !<->5.; }];
                                        ^
''', '''
  0: function() {var x = !<->5.;}
                          ^
''', '''
  1024: function() {var x = !<->5.;}
                             ^
'''), stderr)

  def test_EM_ASM_ES6(self):
    # check we show a proper understandable error for JS parse problems
    create_test_file('src.cpp', r'''
#include <emscripten.h>
int main() {
  EM_ASM({
    var x = (a, b) => 5; // valid ES6!
    out('hello!');
  });
}
''')
    run_process([PYTHON, EMCC, 'src.cpp', '-O2'])
    self.assertContained('hello!', run_js('a.out.js'))

  def test_check_sourcemapurl(self):
    if not self.is_wasm():
      self.skipTest('only supported with wasm')
    run_process([PYTHON, EMCC, path_from_root('tests', 'hello_123.c'), '-g4', '-o', 'a.js', '--source-map-base', 'dir/'])
    output = open('a.wasm', 'rb').read()
    # has sourceMappingURL section content and points to 'dir/a.wasm.map' file
    source_mapping_url_content = encode_leb(len('sourceMappingURL')) + b'sourceMappingURL' + encode_leb(len('dir/a.wasm.map')) + b'dir/a.wasm.map'
    self.assertEqual(output.count(source_mapping_url_content), 1)
    # make sure no DWARF debug info sections remain - they would just waste space
    self.assertNotIn(b'.debug_', output)

  def test_check_source_map_args(self):
    # -g4 is needed for source maps; -g is not enough
    run_process([PYTHON, EMCC, path_from_root('tests', 'hello_world.c'), '-g'])
    self.assertNotExists('a.out.wasm.map')
    run_process([PYTHON, EMCC, path_from_root('tests', 'hello_world.c'), '-g4'])
    self.assertExists('a.out.wasm.map')

  @parameterized({
    'normal': [],
    'profiling': ['--profiling'] # -g4 --profiling should still emit a source map; see #8584
  })
  def test_check_sourcemapurl_default(self, *args):
    print(args)
    if not self.is_wasm():
      self.skipTest('only supported with wasm')

    try_delete('a.wasm.map')
    run_process([PYTHON, EMCC, path_from_root('tests', 'hello_123.c'), '-g4', '-o', 'a.js'] + list(args))
    output = open('a.wasm', 'rb').read()
    # has sourceMappingURL section content and points to 'a.wasm.map' file
    source_mapping_url_content = encode_leb(len('sourceMappingURL')) + b'sourceMappingURL' + encode_leb(len('a.wasm.map')) + b'a.wasm.map'
    self.assertIn(source_mapping_url_content, output)

  def test_wasm_sourcemap(self):
    # The no_main.c will be read (from relative location) due to speficied "-s"
    shutil.copyfile(path_from_root('tests', 'other', 'wasm_sourcemap', 'no_main.c'), 'no_main.c')
    wasm_map_cmd = [PYTHON, path_from_root('tools', 'wasm-sourcemap.py'),
                    '--sources', '--prefix', '=wasm-src://',
                    '--load-prefix', '/emscripten/tests/other/wasm_sourcemap=.',
                    '--dwarfdump-output',
                    path_from_root('tests', 'other', 'wasm_sourcemap', 'foo.wasm.dump'),
                    '-o', 'a.out.wasm.map',
                    path_from_root('tests', 'other', 'wasm_sourcemap', 'foo.wasm'),
                    '--basepath=' + os.getcwd()]
    run_process(wasm_map_cmd)
    output = open('a.out.wasm.map').read()
    # has "sources" entry with file (includes also `--prefix =wasm-src:///` replacement)
    self.assertIn('wasm-src:///emscripten/tests/other/wasm_sourcemap/no_main.c', output)
    # has "sourcesContent" entry with source code (included with `-s` option)
    self.assertIn('int foo()', output)
    # has some entries
    self.assertRegexpMatches(output, r'"mappings":\s*"[A-Za-z0-9+/]')

  def test_wasm_sourcemap_dead(self):
    wasm_map_cmd = [PYTHON, path_from_root('tools', 'wasm-sourcemap.py'),
                    '--dwarfdump-output',
                    path_from_root('tests', 'other', 'wasm_sourcemap_dead', 't.wasm.dump'),
                    '-o', 'a.out.wasm.map',
                    path_from_root('tests', 'other', 'wasm_sourcemap_dead', 't.wasm'),
                    '--basepath=' + os.getcwd()]
    run_process(wasm_map_cmd, stdout=PIPE, stderr=PIPE)
    output = open('a.out.wasm.map').read()
    # has only two entries
    self.assertRegexpMatches(output, r'"mappings":\s*"[A-Za-z0-9+/]+,[A-Za-z0-9+/]+"')

<<<<<<< HEAD
  def test_wasm_sourcemap_relative_paths(self):
    filename = 'a.cpp'
    shutil.copyfile(path_from_root('tests', 'hello_123.c'), 'a.cpp')
    filenames = [
      filename,
      os.path.abspath(filename)
    ]
    if not WINDOWS:
      filenames.append('./' + filename)
    for curr in filenames:
      print(curr)
      run_process([PYTHON, EMCC, curr, '-g4'])
      with open('a.out.wasm.map', 'r') as f:
        self.assertIn('"a.cpp"', str(f.read()))
=======
  @no_fastcomp()
  def test_wasm_sourcemap_relative_paths(self):
    def test(infile, source_map_added_dir=''):
      expected_source_map_path = os.path.join(source_map_added_dir, 'a.cpp')
      print(infile, expected_source_map_path)
      shutil.copyfile(path_from_root('tests', 'hello_123.c'), infile)
      infiles = [
        infile,
        os.path.abspath(infile),
        './' + infile
      ]
      for curr in infiles:
        print('  ', curr)
        run_process([PYTHON, EMCC, curr, '-g4'])
        with open('a.out.wasm.map', 'r') as f:
          self.assertIn('"%s"' % expected_source_map_path, str(f.read()))

    test('a.cpp')

    os.mkdir('inner')
    test(os.path.join('inner', 'a.cpp'), 'inner')
>>>>>>> 0f848e08

  def test_wasm_producers_section(self):
    # no producers section by default
    run_process([PYTHON, EMCC, path_from_root('tests', 'hello_world.c')])
    with open('a.out.wasm', 'rb') as f:
      self.assertNotIn('clang', str(f.read()))
    size = os.path.getsize('a.out.wasm')
    if self.is_wasm_backend():
      run_process([PYTHON, EMCC, path_from_root('tests', 'hello_world.c'), '-s', 'EMIT_PRODUCERS_SECTION=1'])
      with open('a.out.wasm', 'rb') as f:
        self.assertIn('clang', str(f.read()))
      size_with_section = os.path.getsize('a.out.wasm')
      self.assertLess(size, size_with_section)

  def test_html_preprocess(self):
    test_file = path_from_root('tests', 'module', 'test_stdin.c')
    output_file = 'test_stdin.html'
    shell_file = path_from_root('tests', 'module', 'test_html_preprocess.html')

    run_process([PYTHON, EMCC, '-o', output_file, test_file, '--shell-file', shell_file, '-s', 'ASSERTIONS=0'], stdout=PIPE, stderr=PIPE)
    output = open(output_file).read()
    self.assertContained("""<style>
/* Disable preprocessing inside style block as syntax is ambiguous with CSS */
#include {background-color: black;}
#if { background-color: red;}
#else {background-color: blue;}
#endif {background-color: green;}
#xxx {background-color: purple;}
</style>
T1:(else) ASSERTIONS != 1
T2:ASSERTIONS != 1
T3:ASSERTIONS < 2
T4:(else) ASSERTIONS <= 1
T5:(else) ASSERTIONS
T6:!ASSERTIONS""", output)

    run_process([PYTHON, EMCC, '-o', output_file, test_file, '--shell-file', shell_file, '-s', 'ASSERTIONS=1'], stdout=PIPE, stderr=PIPE)
    output = open(output_file).read()
    self.assertContained("""<style>
/* Disable preprocessing inside style block as syntax is ambiguous with CSS */
#include {background-color: black;}
#if { background-color: red;}
#else {background-color: blue;}
#endif {background-color: green;}
#xxx {background-color: purple;}
</style>
T1:ASSERTIONS == 1
T2:(else) ASSERTIONS == 1
T3:ASSERTIONS < 2
T4:(else) ASSERTIONS <= 1
T5:ASSERTIONS
T6:(else) !ASSERTIONS""", output)

    run_process([PYTHON, EMCC, '-o', output_file, test_file, '--shell-file', shell_file, '-s', 'ASSERTIONS=2'], stdout=PIPE, stderr=PIPE)
    output = open(output_file).read()
    self.assertContained("""<style>
/* Disable preprocessing inside style block as syntax is ambiguous with CSS */
#include {background-color: black;}
#if { background-color: red;}
#else {background-color: blue;}
#endif {background-color: green;}
#xxx {background-color: purple;}
</style>
T1:(else) ASSERTIONS != 1
T2:ASSERTIONS != 1
T3:(else) ASSERTIONS >= 2
T4:ASSERTIONS > 1
T5:ASSERTIONS
T6:(else) !ASSERTIONS""", output)

  # Tests that Emscripten-compiled applications can be run from a relative path with node command line that is different than the current working directory.
  def test_node_js_run_from_different_directory(self):
    if not os.path.exists('subdir'):
      os.mkdir('subdir')
    run_process([PYTHON, EMCC, path_from_root('tests', 'hello_world.c'), '-o', os.path.join('subdir', 'a.js'), '-O3'])
    ret = run_process(NODE_JS + [os.path.join('subdir', 'a.js')], stdout=PIPE).stdout
    self.assertContained('hello, world!', ret)

  # Tests that a pthreads + modularize build can be run in node js
  @no_fastcomp('node pthreads only supported on wasm backend')
  def test_node_js_pthread_module(self):
    # create module loader script
    moduleLoader = 'moduleLoader.js'
    moduleLoaderContents = '''
const test_module = require("./module");
test_module().then((test_module_instance) => {
  test_module_instance._main();
  process.exit(0);
});
'''
    os.makedirs('subdir', exist_ok=True)
    create_test_file(os.path.join('subdir', moduleLoader), moduleLoaderContents)

    # build hello_world.c
    run_process([PYTHON, EMCC, path_from_root('tests', 'hello_world.c'), '-o', os.path.join('subdir', 'module.js'), '-s', 'USE_PTHREADS=1', '-s', 'PTHREAD_POOL_SIZE=2', '-s', 'MODULARIZE=1', '-s', 'EXPORT_NAME=test_module', '-s', 'ENVIRONMENT=worker,node'])

    # run the module
    ret = run_process(NODE_JS + ['--experimental-wasm-threads'] + [os.path.join('subdir', moduleLoader)], stdout=PIPE).stdout
    self.assertContained('hello, world!', ret)

  def test_is_bitcode(self):
    fname = 'tmp.o'

    with open(fname, 'wb') as f:
      f.write(b'foo')
    self.assertFalse(Building.is_bitcode(fname))

    with open(fname, 'wb') as f:
      f.write(b'\xDE\xC0\x17\x0B')
      f.write(16 * b'\x00')
      f.write(b'BC')
    self.assertTrue(Building.is_bitcode(fname))

    with open(fname, 'wb') as f:
      f.write(b'BC')
    self.assertTrue(Building.is_bitcode(fname))

  def test_is_ar(self):
    fname = 'tmp.a'

    with open(fname, 'wb') as f:
      f.write(b'foo')
    self.assertFalse(Building.is_ar(fname))

    with open(fname, 'wb') as f:
      f.write(b'!<arch>\n')
    self.assertTrue(Building.is_ar(fname))

  def test_emcc_parsing(self):
    create_test_file('src.c', r'''
        #include <stdio.h>
        void a() { printf("a\n"); }
        void b() { printf("b\n"); }
        void c() { printf("c\n"); }
        void d() { printf("d\n"); }
      ''')
    create_test_file('response', r'''[
"_a",
"_b",
"_c",
"_d"
]
''')

    for export_arg, expected in [
      # extra space at end - should be ignored
      ("EXPORTED_FUNCTIONS=['_a', '_b', '_c', '_d' ]", ''),
      # extra newline in response file - should be ignored
      ("EXPORTED_FUNCTIONS=@response", ''),
      # stray slash
      ("EXPORTED_FUNCTIONS=['_a', '_b', \\'_c', '_d']", '''undefined exported function: "\\\\'_c'"'''),
      # stray slash
      ("EXPORTED_FUNCTIONS=['_a', '_b',\\ '_c', '_d']", '''undefined exported function: "\\\\ '_c'"'''),
      # stray slash
      ('EXPORTED_FUNCTIONS=["_a", "_b", \\"_c", "_d"]', 'undefined exported function: "\\\\"_c""'),
      # stray slash
      ('EXPORTED_FUNCTIONS=["_a", "_b",\\ "_c", "_d"]', 'undefined exported function: "\\\\ "_c"'),
      # missing comma
      ('EXPORTED_FUNCTIONS=["_a", "_b" "_c", "_d"]', 'undefined exported function: "_b" "_c"'),
    ]:
      print(export_arg)
      proc = run_process([PYTHON, EMCC, 'src.c', '-s', export_arg], stdout=PIPE, stderr=PIPE, check=not expected)
      print(proc.stderr)
      if not expected:
        assert not proc.stderr
      else:
        self.assertNotEqual(proc.returncode, 0)
        self.assertContained(expected, proc.stderr)

  @no_fastcomp('uses new ASYNCIFY')
  def test_asyncify_escaping(self):
    proc = run_process([PYTHON, EMCC, path_from_root('tests', 'hello_world.c'), '-s', 'ASYNCIFY=1', '-s', "ASYNCIFY_WHITELIST=[DOS_ReadFile(unsigned short, unsigned char*, unsigned short*, bool)]"], stdout=PIPE, stderr=PIPE)
    self.assertContained('emcc: ASYNCIFY list contains an item without balanced parentheses', proc.stderr)
    self.assertContained('   DOS_ReadFile(unsigned short', proc.stderr)
    self.assertContained('Try to quote the entire argument', proc.stderr)

  @no_fastcomp('uses new ASYNCIFY')
  def test_asyncify_response_file(self):
    return self.skipTest(' TODO remove the support for multiple binaryen versions warning output ("function name" vs "pattern" etc).')
    create_test_file('a.txt', r'''[
  "DOS_ReadFile(unsigned short, unsigned char*, unsigned short*, bool)"
]
''')
    proc = run_process([PYTHON, EMCC, path_from_root('tests', 'hello_world.c'), '-s', 'ASYNCIFY=1', '-s', "ASYNCIFY_WHITELIST=@a.txt"], stdout=PIPE, stderr=PIPE)
    # we should parse the response file properly, and then issue a proper warning for the missing function
    self.assertContained(
        'Asyncify whitelist contained a non-matching pattern: DOS_ReadFile(unsigned short, unsigned char*, unsigned short*, bool)',
        proc.stderr)

  # Sockets and networking

  def test_inet(self):
    self.do_run(open(path_from_root('tests', 'sha1.c')).read(), 'SHA1=15dd99a1991e0b3826fede3deffc1feba42278e6')
    src = r'''
      #include <stdio.h>
      #include <arpa/inet.h>

      int main() {
        printf("*%x,%x,%x,%x,%x,%x*\n", htonl(0xa1b2c3d4), htonl(0xfe3572e0), htonl(0x07abcdf0), htons(0xabcd), ntohl(0x43211234), ntohs(0xbeaf));
        in_addr_t i = inet_addr("190.180.10.78");
        printf("%x\n", i);
        return 0;
      }
    '''
    self.do_run(src, '*d4c3b2a1,e07235fe,f0cdab07,cdab,34122143,afbe*\n4e0ab4be\n')

  def test_inet2(self):
    src = r'''
      #include <stdio.h>
      #include <arpa/inet.h>

      int main() {
        struct in_addr x, x2;
        int *y = (int*)&x;
        *y = 0x12345678;
        printf("%s\n", inet_ntoa(x));
        int r = inet_aton(inet_ntoa(x), &x2);
        printf("%s\n", inet_ntoa(x2));
        return 0;
      }
    '''
    self.do_run(src, '120.86.52.18\n120.86.52.18\n')

  def test_inet3(self):
    src = r'''
      #include <stdio.h>
      #include <arpa/inet.h>
      #include <sys/socket.h>
      int main() {
        char dst[64];
        struct in_addr x, x2;
        int *y = (int*)&x;
        *y = 0x12345678;
        printf("%s\n", inet_ntop(AF_INET,&x,dst,sizeof dst));
        int r = inet_aton(inet_ntoa(x), &x2);
        printf("%s\n", inet_ntop(AF_INET,&x2,dst,sizeof dst));
        return 0;
      }
    '''
    self.do_run(src, '120.86.52.18\n120.86.52.18\n')

  def test_inet4(self):
    src = r'''
      #include <stdio.h>
      #include <arpa/inet.h>
      #include <sys/socket.h>

      void test(const char *test_addr, bool first=true){
          char str[40];
          struct in6_addr addr;
          unsigned char *p = (unsigned char*)&addr;
          int ret;
          ret = inet_pton(AF_INET6,test_addr,&addr);
          if(ret == -1) return;
          if(ret == 0) return;
          if(inet_ntop(AF_INET6,&addr,str,sizeof(str)) == NULL ) return;
          printf("%02x%02x:%02x%02x:%02x%02x:%02x%02x:%02x%02x:%02x%02x:%02x%02x:%02x%02x - %s\n",
               p[0],p[1],p[2],p[3],p[4],p[5],p[6],p[7],p[8],p[9],p[10],p[11],p[12],p[13],p[14],p[15],str);
          if (first) test(str, false); // check again, on our output
      }
      int main(){
          test("::");
          test("::1");
          test("::1.2.3.4");
          test("::17.18.19.20");
          test("::ffff:1.2.3.4");
          test("1::ffff");
          test("::255.255.255.255");
          test("0:ff00:1::");
          test("0:ff::");
          test("abcd::");
          test("ffff::a");
          test("ffff::a:b");
          test("ffff::a:b:c");
          test("ffff::a:b:c:d");
          test("ffff::a:b:c:d:e");
          test("::1:2:0:0:0");
          test("0:0:1:2:3::");
          test("ffff:ffff:ffff:ffff:ffff:ffff:ffff:ffff");
          test("1::255.255.255.255");

          //below should fail and not produce results..
          test("1.2.3.4");
          test("");
          test("-");

          printf("ok.\n");
      }
    '''
    self.do_run(src, r'''0000:0000:0000:0000:0000:0000:0000:0000 - ::
0000:0000:0000:0000:0000:0000:0000:0000 - ::
0000:0000:0000:0000:0000:0000:0000:0001 - ::1
0000:0000:0000:0000:0000:0000:0000:0001 - ::1
0000:0000:0000:0000:0000:0000:0102:0304 - ::102:304
0000:0000:0000:0000:0000:0000:0102:0304 - ::102:304
0000:0000:0000:0000:0000:0000:1112:1314 - ::1112:1314
0000:0000:0000:0000:0000:0000:1112:1314 - ::1112:1314
0000:0000:0000:0000:0000:ffff:0102:0304 - ::ffff:1.2.3.4
0000:0000:0000:0000:0000:ffff:0102:0304 - ::ffff:1.2.3.4
0001:0000:0000:0000:0000:0000:0000:ffff - 1::ffff
0001:0000:0000:0000:0000:0000:0000:ffff - 1::ffff
0000:0000:0000:0000:0000:0000:ffff:ffff - ::ffff:ffff
0000:0000:0000:0000:0000:0000:ffff:ffff - ::ffff:ffff
0000:ff00:0001:0000:0000:0000:0000:0000 - 0:ff00:1::
0000:ff00:0001:0000:0000:0000:0000:0000 - 0:ff00:1::
0000:00ff:0000:0000:0000:0000:0000:0000 - 0:ff::
0000:00ff:0000:0000:0000:0000:0000:0000 - 0:ff::
abcd:0000:0000:0000:0000:0000:0000:0000 - abcd::
abcd:0000:0000:0000:0000:0000:0000:0000 - abcd::
ffff:0000:0000:0000:0000:0000:0000:000a - ffff::a
ffff:0000:0000:0000:0000:0000:0000:000a - ffff::a
ffff:0000:0000:0000:0000:0000:000a:000b - ffff::a:b
ffff:0000:0000:0000:0000:0000:000a:000b - ffff::a:b
ffff:0000:0000:0000:0000:000a:000b:000c - ffff::a:b:c
ffff:0000:0000:0000:0000:000a:000b:000c - ffff::a:b:c
ffff:0000:0000:0000:000a:000b:000c:000d - ffff::a:b:c:d
ffff:0000:0000:0000:000a:000b:000c:000d - ffff::a:b:c:d
ffff:0000:0000:000a:000b:000c:000d:000e - ffff::a:b:c:d:e
ffff:0000:0000:000a:000b:000c:000d:000e - ffff::a:b:c:d:e
0000:0000:0000:0001:0002:0000:0000:0000 - ::1:2:0:0:0
0000:0000:0000:0001:0002:0000:0000:0000 - ::1:2:0:0:0
0000:0000:0001:0002:0003:0000:0000:0000 - 0:0:1:2:3::
0000:0000:0001:0002:0003:0000:0000:0000 - 0:0:1:2:3::
ffff:ffff:ffff:ffff:ffff:ffff:ffff:ffff - ffff:ffff:ffff:ffff:ffff:ffff:ffff:ffff
ffff:ffff:ffff:ffff:ffff:ffff:ffff:ffff - ffff:ffff:ffff:ffff:ffff:ffff:ffff:ffff
0001:0000:0000:0000:0000:0000:ffff:ffff - 1::ffff:ffff
0001:0000:0000:0000:0000:0000:ffff:ffff - 1::ffff:ffff
ok.
''')

  def test_getsockname_unconnected_socket(self):
    self.do_run(r'''
      #include <sys/socket.h>
      #include <stdio.h>
      #include <assert.h>
      #include <sys/socket.h>
      #include <netinet/in.h>
      #include <arpa/inet.h>
      #include <string.h>
      int main() {
        int fd;
        int z;
        fd = socket(PF_INET, SOCK_STREAM, IPPROTO_TCP);
        struct sockaddr_in adr_inet;
        socklen_t len_inet = sizeof adr_inet;
        z = getsockname(fd, (struct sockaddr *)&adr_inet, &len_inet);
        if (z != 0) {
          perror("getsockname error");
          return 1;
        }
        char buffer[1000];
        sprintf(buffer, "%s:%u", inet_ntoa(adr_inet.sin_addr), (unsigned)ntohs(adr_inet.sin_port));
        const char *correct = "0.0.0.0:0";
        printf("got (expected) socket: %s (%s), size %lu (%lu)\n", buffer, correct, strlen(buffer), strlen(correct));
        assert(strlen(buffer) == strlen(correct));
        assert(strcmp(buffer, correct) == 0);
        puts("success.");
      }
    ''', 'success.')

  def test_getpeername_unconnected_socket(self):
    self.do_run(r'''
      #include <sys/socket.h>
      #include <stdio.h>
      #include <assert.h>
      #include <sys/socket.h>
      #include <netinet/in.h>
      #include <arpa/inet.h>
      #include <string.h>
      int main() {
        int fd;
        int z;
        fd = socket(PF_INET, SOCK_STREAM, IPPROTO_TCP);
        struct sockaddr_in adr_inet;
        socklen_t len_inet = sizeof adr_inet;
        z = getpeername(fd, (struct sockaddr *)&adr_inet, &len_inet);
        if (z != 0) {
          perror("getpeername error");
          return 1;
        }
        puts("unexpected success.");
      }
    ''', 'getpeername error: Socket not connected', assert_returncode=None)

  def test_getaddrinfo(self):
    self.do_run(open(path_from_root('tests', 'sockets', 'test_getaddrinfo.c')).read(), 'success')

  def test_getnameinfo(self):
    self.do_run(open(path_from_root('tests', 'sockets', 'test_getnameinfo.c')).read(), 'success')

  def test_gethostbyname(self):
    self.do_run(open(path_from_root('tests', 'sockets', 'test_gethostbyname.c')).read(), 'success')

  def test_getprotobyname(self):
    self.do_run(open(path_from_root('tests', 'sockets', 'test_getprotobyname.c')).read(), 'success')

  def test_socketpair(self):
    self.do_run(r'''
      #include <sys/socket.h>
      #include <stdio.h>
      int main() {
        int fd[2];
        int err;
        err = socketpair(AF_INET, SOCK_STREAM, 0, fd);
        if (err != 0) {
          perror("socketpair error");
          return 1;
        }
        puts("unexpected success.");
      }
    ''', 'socketpair error: Function not implemented', assert_returncode=None)

  def test_link(self):
    self.do_run(r'''
#include <netdb.h>

#include <sys/types.h>
#include <sys/socket.h>

int main () {
    void* thing = gethostbyname("bing.com");
    ssize_t rval = recv (0, thing, 0, 0);
    rval = send (0, thing, 0, 0);
    return 0;
}''', '', force_c=True)

  # This test verifies that function names embedded into the build with --js-library (JS functions imported to asm.js/wasm)
  # are minified when -O3 is used
  def test_js_function_names_are_minified(self):
    def check_size(f, expected_size):
      if not os.path.isfile(f):
        return # Nonexistent file passes in this check
      obtained_size = os.path.getsize(f)
      print('size of generated ' + f + ': ' + str(obtained_size))
      try_delete(f)
      assert obtained_size < expected_size

    run_process([PYTHON, path_from_root('tests', 'gen_many_js_functions.py'), 'library_long.js', 'main_long.c'])
    for wasm in [['-s', 'WASM=1'], ['-s', 'WASM=0']]:
      if self.is_wasm_backend() and 'WASM=0' in wasm:
        continue
      # Currently we rely on Closure for full minification of every appearance of JS function names.
      # TODO: Add minification also for non-Closure users and add [] to this list to test minification without Closure.
      for closure in [['--closure', '1']]:
        args = [PYTHON, EMCC, '-O3', '--js-library', 'library_long.js', 'main_long.c', '-o', 'a.html'] + wasm + closure
        print(' '.join(args))
        run_process(args)

        ret = run_process(NODE_JS + ['a.js'], stdout=PIPE).stdout
        self.assertTextDataIdentical('Sum of numbers from 1 to 1000: 500500 (expected 500500)', ret.strip())

        check_size('a.js', 150000)
        check_size('a.wasm', 80000)

  # Checks that C++ exceptions managing invoke_*() wrappers will not be generated if exceptions are disabled
  def test_no_invoke_functions_are_generated_if_exception_catching_is_disabled(self):
    self.skipTest('Skipping other.test_no_invoke_functions_are_generated_if_exception_catching_is_disabled: Enable after new version of fastcomp has been tagged')
    for args in [[], ['-s', 'WASM=0']]:
      run_process([PYTHON, EMCC, path_from_root('tests', 'hello_world.cpp'), '-s', 'DISABLE_EXCEPTION_CATCHING=1', '-o', 'a.html'] + args)
      output = open('a.js').read()
      self.assertContained('_main', output) # Smoke test that we actually compiled
      self.assertNotContained('invoke_', output)

  # Verifies that only the minimal needed set of invoke_*() functions will be generated when C++ exceptions are enabled
  def test_no_excessive_invoke_functions_are_generated_when_exceptions_are_enabled(self):
    self.skipTest('Skipping other.test_no_excessive_invoke_functions_are_generated_when_exceptions_are_enabled: Enable after new version of fastcomp has been tagged')
    for args in [[], ['-s', 'WASM=0']]:
      run_process([PYTHON, EMCC, path_from_root('tests', 'invoke_i.cpp'), '-s', 'DISABLE_EXCEPTION_CATCHING=0', '-o', 'a.html'] + args)
      output = open('a.js').read()
      self.assertContained('invoke_i', output)
      self.assertNotContained('invoke_ii', output)
      self.assertNotContained('invoke_v', output)

  def test_add_emscripten_metadata(self):
    run_process([PYTHON, EMCC, path_from_root('tests', 'hello_world.c'),
                 '-s', 'EMIT_EMSCRIPTEN_METADATA',
                 '-o', 'hello_world.js'])
    wasm = open('hello_world.wasm', 'rb').read()
    # emscripten_metadata should be in the wasm data
    offset = 8 # skip magic + header
    for _ in range(100):
      section = wasm[offset:offset + 1]
      self.assertEqual(section, b'\0', 'No emscripten_metadata section found before standard wasm sections')
      offset += 1
      (section_size, offset) = WebAssembly.delebify(wasm, offset)
      end_offset = offset + section_size
      (name_len, offset) = WebAssembly.delebify(wasm, offset)
      name = wasm[offset:offset + name_len]
      if name == b'emscripten_metadata':
        break
      offset = end_offset
    else:
      self.assertFalse("No emscripten_metadata section found in first 100 custom sections")

    # make sure wasm executes correctly
    ret = run_process(NODE_JS + ['hello_world.js'], stdout=PIPE).stdout
    self.assertTextDataIdentical('hello, world!\n', ret)

  def test_add_emscripten_metadata_not_emitted(self):
    run_process([PYTHON, EMCC, path_from_root('tests', 'hello_world.c'),
                 '-o', 'hello_world.js'])
    wasm = open('hello_world.wasm', 'rb').read()
    # emscripten_metadata should be in the wasm data
    offset = 8 # skip magic + header
    for _ in range(100):
      if offset >= len(wasm):
        break
      section = wasm[offset:offset + 1]
      offset += 1
      (section_size, offset) = WebAssembly.delebify(wasm, offset)
      end_offset = offset + section_size
      # if this is a custom section
      if section == b'\0':
        (name_len, offset) = WebAssembly.delebify(wasm, offset)
        name = wasm[offset:offset + name_len]
        self.assertNotEqual(name, b'emscripten_metadata')
      offset = end_offset
    else:
      self.assertFalse("wasm file had too many sections")

  # This test verifies that the generated exports from asm.js/wasm module only reference the unminified exported name exactly once.
  # (need to contain the export name once for unminified access from calling code, and should not have the unminified name exist more than once, that would be wasteful for size)
  def test_function_exports_are_small(self):
    def test(wasm, closure, opt):
      args = [PYTHON, EMCC, path_from_root('tests', 'long_function_name_in_export.c'), '-o', 'a.html', '-s', 'ENVIRONMENT=web', '-s', 'DECLARE_ASM_MODULE_EXPORTS=0'] + wasm + opt + closure
      run_process(args)

      output = open('a.js', 'r').read()
      try_delete('a.js')
      self.assertNotContained('asm["_thisIsAFunctionExportedFromAsmJsOrWasmWithVeryLongFunctionNameThatWouldBeGreatToOnlyHaveThisLongNameReferredAtMostOnceInOutput"]', output)

      # TODO: Add stricter testing when Wasm side is also optimized: (currently Wasm does still need to reference exports multiple times)
      if 'WASM=1' not in wasm:
        num_times_export_is_referenced = output.count('thisIsAFunctionExportedFromAsmJsOrWasmWithVeryLongFunctionNameThatWouldBeGreatToOnlyHaveThisLongNameReferredAtMostOnceInOutput')
        self.assertEqual(num_times_export_is_referenced, 1)

    if not self.is_wasm_backend():
      for closure in [[], ['--closure', '1']]:
        for opt in [['-O2'], ['-O3'], ['-Os']]:
          test(['-s', 'WASM=0'], closure, opt)
          test(['-s', 'WASM=1', '-s', 'WASM_ASYNC_COMPILATION=0'], closure, opt)

  @no_wasm_backend('tests asmjs, sizes sensitive to fastcomp')
  def test_minimal_runtime_code_size(self):
    smallest_code_size_args = ['-s', 'MINIMAL_RUNTIME=2',
                               '-s', 'AGGRESSIVE_VARIABLE_ELIMINATION=1',
                               '-s', 'ENVIRONMENT=web',
                               '-s', 'TEXTDECODER=2',
                               '-s', 'ABORTING_MALLOC=0',
                               '-s', 'ALLOW_MEMORY_GROWTH=0',
                               '-s', 'SUPPORT_ERRNO=0',
                               '-s', 'DECLARE_ASM_MODULE_EXPORTS=1',
                               '-s', 'MALLOC=emmalloc',
                               '-s', 'GL_EMULATE_GLES_VERSION_STRING_FORMAT=0',
                               '-s', 'GL_EXTENSIONS_IN_PREFIXED_FORMAT=0',
                               '-s', 'GL_SUPPORT_AUTOMATIC_ENABLE_EXTENSIONS=0',
                               '-s', 'GL_TRACK_ERRORS=0',
                               '-s', 'GL_SUPPORT_EXPLICIT_SWAP_CONTROL=0',
                               '-s', 'GL_POOL_TEMP_BUFFERS=0',
                               '-s', 'FAST_UNROLLED_MEMCPY_AND_MEMSET=0',
                               '--output_eol', 'linux']

    asmjs = ['-s', 'WASM=0', '--separate-asm', '-s', 'ELIMINATE_DUPLICATE_FUNCTIONS=1', '--memory-init-file', '1']
    opts = ['-O3', '--closure', '1', '-DNDEBUG', '-ffast-math']

    hello_world_sources = [path_from_root('tests', 'small_hello_world.c'),
                           '-s', 'RUNTIME_FUNCS_TO_IMPORT=[]',
                           '-s', 'USES_DYNAMIC_ALLOC=0',
                           '-s', 'ASM_PRIMITIVE_VARS=[STACKTOP]']
    hello_webgl_sources = [path_from_root('tests', 'minimal_webgl', 'main.cpp'),
                           path_from_root('tests', 'minimal_webgl', 'webgl.c'),
                           '--js-library', path_from_root('tests', 'minimal_webgl', 'library_js.js'),
                           '-s', 'RUNTIME_FUNCS_TO_IMPORT=[]',
                           '-s', 'USES_DYNAMIC_ALLOC=2', '-lGL',
                           '-s', 'MODULARIZE=1']
    hello_webgl2_sources = hello_webgl_sources + ['-s', 'USE_WEBGL2=1']

    test_cases = [
      (asmjs + opts, hello_world_sources, {'a.html': 981, 'a.js': 289, 'a.asm.js': 113, 'a.mem': 6}),
      (opts, hello_world_sources, {'a.html': 968, 'a.js': 604, 'a.wasm': 86}),
      (asmjs + opts, hello_webgl_sources, {'a.html': 881, 'a.js': 5035, 'a.asm.js': 11094, 'a.mem': 321}),
      (opts, hello_webgl_sources, {'a.html': 857, 'a.js': 5083, 'a.wasm': 8841}),
      (opts, hello_webgl2_sources, {'a.html': 857, 'a.js': 6192, 'a.wasm': 8841}) # Compare how WebGL2 sizes stack up with WebGL 1
    ]

    success = True

    def print_percent(actual, expected):
      if actual == expected:
        return ''
      return ' ({:+.2f}%)'.format((actual - expected) * 100.0 / expected)

    for case in test_cases:
      print('\n-----------------------------\n' + str(case))
      flags, sources, files = case
      args = [PYTHON, EMCC, '-o', 'a.html'] + sources + smallest_code_size_args + flags
      print('\n' + ' '.join(args))
      run_process(args)
      print('\n')

      total_output_size = 0
      total_expected_size = 0
      for f in files:
        expected_size = files[f]
        size = os.path.getsize(f)
        print('size of ' + f + ' == ' + str(size) + ', expected ' + str(expected_size) + ', delta=' + str(size - expected_size) + print_percent(size, expected_size))

        # Hack: Generated .mem initializer files have different sizes on different
        # platforms (Windows gives x, CircleCI Linux gives x-17 bytes, my home
        # Linux gives x+2 bytes..). Likewise asm.js files seem to be affected by
        # the LLVM IR text names, which lead to asm.js names, which leads to
        # difference code size, which leads to different relooper choices,
        # as a result leading to slightly different total code sizes.
        # TODO: identify what is causing this. meanwhile allow some amount of slop
        mem_slop = 20
        if size <= expected_size + mem_slop and size >= expected_size - mem_slop:
          size = expected_size

        total_output_size += size
        total_expected_size += expected_size

      print('Total output size=' + str(total_output_size) + ' bytes, expected total size=' + str(total_expected_size) + ', delta=' + str(total_output_size - total_expected_size) + print_percent(total_output_size, total_expected_size))
      if total_output_size > total_expected_size:
        print('Oops, overall generated code size regressed by ' + str(total_output_size - total_expected_size) + ' bytes!')
      if total_output_size < total_expected_size:
        print('Hey amazing, overall generated code size was improved by ' + str(total_expected_size - total_output_size) + ' bytes! Please update test other.test_minimal_runtime_code_size with the new updated size!')
      if total_output_size != total_expected_size:
        success = False
    assert success

  # Test that legacy settings that have been fixed to a specific value and their value can no longer be changed,
  def test_legacy_settings_forbidden_to_change(self):
    stderr = self.expect_fail([PYTHON, EMCC, '-s', 'MEMFS_APPEND_TO_TYPED_ARRAYS=0', path_from_root('tests', 'hello_world.c')])
    self.assertContained('MEMFS_APPEND_TO_TYPED_ARRAYS=0 is no longer supported', stderr)

    run_process([PYTHON, EMCC, '-s', 'MEMFS_APPEND_TO_TYPED_ARRAYS=1', path_from_root('tests', 'hello_world.c')])
    run_process([PYTHON, EMCC, '-s', 'PRECISE_I64_MATH=2', path_from_root('tests', 'hello_world.c')])

  def test_strict_mode_hello_world(self):
    # Verify that strict mode can be used for simple hello world program both
    # via the environment EMCC_STRICT=1 and from the command line `-s STRICT`
    cmd = [PYTHON, EMCC, path_from_root('tests', 'hello_world.c'), '-s', 'STRICT=1']
    run_process(cmd)
    with env_modify({'EMCC_STRICT': '1'}):
      self.do_run(open(path_from_root('tests', 'hello_world.c')).read(), 'hello, world!')

  def test_strict_mode_legacy_settings(self):
    cmd = [PYTHON, EMCC, path_from_root('tests', 'hello_world.c'), '-s', 'SPLIT_MEMORY=0']
    run_process(cmd)

    stderr = self.expect_fail(cmd + ['-s', 'STRICT=1'])
    self.assertContained('legacy setting used in strict mode: SPLIT_MEMORY', stderr)

    with env_modify({'EMCC_STRICT': '1'}):
      stderr = self.expect_fail(cmd)
      self.assertContained('legacy setting used in strict mode: SPLIT_MEMORY', stderr)

  def test_strict_mode_legacy_settings_runtime(self):
    # Verify that legacy settings are not accessible at runtime under strict
    # mode.
    self.set_setting('RETAIN_COMPILER_SETTINGS', 1)
    src = r'''\
    #include <stdio.h>
    #include <emscripten.h>

    int main() {
      printf("BINARYEN_METHOD: %s\n", (char*)emscripten_get_compiler_setting("BINARYEN_METHOD"));
      return 0;
    }
    '''
    self.do_run(src, 'BINARYEN_METHOD: native-wasm')
    with env_modify({'EMCC_STRICT': '1'}):
      self.do_run(src, 'invalid compiler setting: BINARYEN_METHOD')
    self.set_setting('STRICT', 1)
    self.do_run(src, 'invalid compiler setting: BINARYEN_METHOD')

  def test_strict_mode_renamed_setting(self):
    # Verify that renamed settings are available by either name (when not in
    # strict mode.
    self.set_setting('RETAIN_COMPILER_SETTINGS', 1)
    src = r'''\
    #include <stdio.h>
    #include <emscripten.h>

    int main() {
      printf("%d %d\n",
        emscripten_get_compiler_setting("BINARYEN_ASYNC_COMPILATION"),
        emscripten_get_compiler_setting("WASM_ASYNC_COMPILATION"));
      return 0;
    }
    '''

    # Setting the new name should set both
    self.set_setting('WASM_ASYNC_COMPILATION', 0)
    self.do_run(src, '0 0')
    self.set_setting('WASM_ASYNC_COMPILATION', 1)
    self.do_run(src, '1 1')
    self.clear_setting('WASM_ASYNC_COMPILATION')

    # Setting the old name should set both
    self.set_setting('BINARYEN_ASYNC_COMPILATION', 0)
    self.do_run(src, '0 0')
    self.set_setting('BINARYEN_ASYNC_COMPILATION', 1)
    self.do_run(src, '1 1')

  def test_strict_mode_legacy_settings_library(self):
    create_test_file('lib.js', r'''
#if SPLIT_MEMORY
#endif
''')
    cmd = [PYTHON, EMCC, path_from_root('tests', 'hello_world.c'), '-o', 'out.js', '--js-library', 'lib.js']
    run_process(cmd)
    self.assertContained('ReferenceError: SPLIT_MEMORY is not defined', self.expect_fail(cmd + ['-s', 'STRICT=1']))
    with env_modify({'EMCC_STRICT': '1'}):
      self.assertContained('ReferenceError: SPLIT_MEMORY is not defined', self.expect_fail(cmd))

  def test_safe_heap_log(self):
    self.set_setting('SAFE_HEAP')
    self.set_setting('SAFE_HEAP_LOG')
    self.set_setting('EXIT_RUNTIME')
    src = open(path_from_root('tests', 'hello_world.c')).read()
    self.do_run(src, 'SAFE_HEAP load: ')

    if not self.is_wasm_backend():
      self.set_setting('WASM', 0)
      self.do_run(src, 'SAFE_HEAP load: ')

  @no_fastcomp('iprintf/__small_printf are wasm-backend-only features')
  def test_mini_printfs(self):
    def test(code):
      with open('src.c', 'w') as f:
        f.write('''
          #include <stdio.h>
          int main() {
            volatile void* unknown_value;
            %s
          }
        ''' % code)
      run_process([PYTHON, EMCC, 'src.c', '-O1'])
      return os.path.getsize('a.out.wasm')

    i = test('printf("%d", *(int*)unknown_value);')
    f = test('printf("%f", *(double*)unknown_value);')
    lf = test('printf("%Lf", *(long double*)unknown_value);')
    both = test('printf("%d", *(int*)unknown_value); printf("%Lf", *(long double*)unknown_value);')
    print(i, f, lf, both)

    # iprintf is much smaller than printf with float support
    assert f - 3400 <= i <= f - 3000
    # __small_printf is somewhat smaller than printf with long double support
    assert lf - 900 <= f <= lf - 500
    # both is a little bigger still
    assert both - 100 <= lf <= both - 50

  # Tests that passing -s MALLOC=none will not include system malloc() to the build.
  def test_malloc_none(self):
    stderr = self.expect_fail([PYTHON, EMCC, path_from_root('tests', 'malloc_none.c'), '-s', 'MALLOC=none'])
    self.assertContained('undefined symbol: malloc', stderr)

  @parameterized({
    'c': ['c'],
    'cpp': ['cpp'],
  })
  @no_fastcomp('lsan not supported on fastcomp')
  def test_lsan_leaks(self, ext):
    self.do_smart_test(path_from_root('tests', 'other', 'test_lsan_leaks.' + ext),
                       emcc_args=['-fsanitize=leak', '-s', 'ALLOW_MEMORY_GROWTH=1'],
                       assert_returncode=None, literals=[
      'Direct leak of 2048 byte(s) in 1 object(s) allocated from',
      'Direct leak of 1337 byte(s) in 1 object(s) allocated from',
      'Direct leak of 42 byte(s) in 1 object(s) allocated from',
    ])

  @parameterized({
    'c': ['c', [
      r'in malloc.*a\.out\.wasm\+0x',
      r'(?im)in f (|[/a-z\.]:).*/test_lsan_leaks\.c:6:21$',
      r'(?im)in main (|[/a-z\.]:).*/test_lsan_leaks\.c:10:16$',
      r'(?im)in main (|[/a-z\.]:).*/test_lsan_leaks\.c:12:3$',
      r'(?im)in main (|[/a-z\.]:).*/test_lsan_leaks\.c:13:3$',
    ]],
    'cpp': ['cpp', [
      r'in operator new\[\]\(unsigned long\).*a\.out\.wasm\+0x',
      r'(?im)in f\(\) (|[/a-z\.]:).*/test_lsan_leaks\.cpp:4:21$',
      r'(?im)in main (|[/a-z\.]:).*/test_lsan_leaks\.cpp:8:16$',
      r'(?im)in main (|[/a-z\.]:).*/test_lsan_leaks\.cpp:10:3$',
      r'(?im)in main (|[/a-z\.]:).*/test_lsan_leaks\.cpp:11:3$',
    ]],
  })
  @no_fastcomp('lsan not supported on fastcomp')
  def test_lsan_stack_trace(self, ext, regexes):
    self.do_smart_test(path_from_root('tests', 'other', 'test_lsan_leaks.' + ext),
                       emcc_args=['-fsanitize=leak', '-s', 'ALLOW_MEMORY_GROWTH=1', '-g4'],
                       assert_returncode=None, literals=[
      'Direct leak of 2048 byte(s) in 1 object(s) allocated from',
      'Direct leak of 1337 byte(s) in 1 object(s) allocated from',
      'Direct leak of 42 byte(s) in 1 object(s) allocated from',
    ], regexes=regexes)

  @parameterized({
    'c': ['c'],
    'cpp': ['cpp'],
  })
  @no_fastcomp('lsan not supported on fastcomp')
  def test_lsan_no_leak(self, ext):
    self.do_smart_test(path_from_root('tests', 'other', 'test_lsan_no_leak.' + ext),
                       emcc_args=['-fsanitize=leak', '-s', 'ALLOW_MEMORY_GROWTH=1', '-s', 'ASSERTIONS=0'],
                       regexes=[r'^\s*$'])

  @no_fastcomp('lsan not supported on fastcomp')
  def test_lsan_no_stack_trace(self):
    self.do_smart_test(path_from_root('tests', 'other', 'test_lsan_leaks.c'),
                       emcc_args=['-fsanitize=leak', '-s', 'ALLOW_MEMORY_GROWTH=1', '-DDISABLE_CONTEXT'],
                       assert_returncode=None, literals=[
      'Direct leak of 3427 byte(s) in 3 object(s) allocated from:',
      'SUMMARY: LeakSanitizer: 3427 byte(s) leaked in 3 allocation(s).',
    ])

  @no_fastcomp('asan is not supported on fastcomp')
  def test_asan_null_deref(self):
    self.do_smart_test(path_from_root('tests', 'other', 'test_asan_null_deref.c'),
                       emcc_args=['-fsanitize=address', '-s', 'ALLOW_MEMORY_GROWTH=1'],
                       assert_returncode=None, literals=[
      'AddressSanitizer: null-pointer-dereference on address',
    ])

  @no_fastcomp('asan is not supported on fastcomp')
  def test_asan_no_stack_trace(self):
    self.do_smart_test(path_from_root('tests', 'other', 'test_lsan_leaks.c'),
                       emcc_args=['-fsanitize=address', '-s', 'ALLOW_MEMORY_GROWTH=1', '-DDISABLE_CONTEXT', '-s', 'EXIT_RUNTIME'],
                       assert_returncode=None, literals=[
      'Direct leak of 3427 byte(s) in 3 object(s) allocated from:',
      'SUMMARY: AddressSanitizer: 3427 byte(s) leaked in 3 allocation(s).',
    ])

  @parameterized({
    'async': ['-s', 'WASM_ASYNC_COMPILATION=1'],
    'sync': ['-s', 'WASM_ASYNC_COMPILATION=0'],
  })
  @no_fastcomp('offset converter is not supported on fastcomp')
  def test_offset_converter(self, *args):
    self.do_smart_test(path_from_root('tests', 'other', 'test_offset_converter.c'),
                       emcc_args=['-s', 'USE_OFFSET_CONVERTER', '-g4'] + list(args), literals=['ok'])

  @no_windows('ptys and select are not available on windows')
  @no_fastcomp('fastcomp clang detects colors differently')
  def test_build_error_color(self):
    create_test_file('src.c', 'int main() {')
    returncode, output = self.run_on_pty([PYTHON, EMCC, 'src.c'])
    self.assertNotEqual(returncode, 0)
    self.assertIn(b"\x1b[1msrc.c:1:13: \x1b[0m\x1b[0;1;31merror: \x1b[0m\x1b[1mexpected '}'\x1b[0m", output)
    self.assertIn(b"shared:ERROR: \x1b[31m", output)

  @parameterized({
    'fno_diagnostics_color': ['-fno-diagnostics-color'],
    'fdiagnostics_color_never': ['-fdiagnostics-color=never'],
  })
  @no_windows('ptys and select are not available on windows')
  def test_pty_no_color(self, flag):
    with open('src.c', 'w') as f:
      f.write('int main() {')

    returncode, output = self.run_on_pty([PYTHON, EMCC, flag, 'src.c'])
    self.assertNotEqual(returncode, 0)
    self.assertNotIn(b'\x1b', output)

  @no_fastcomp('sanitizers are not supported on fastcomp')
  def test_sanitizer_color(self):
    create_test_file('src.c', '''
      #include <emscripten.h>
      int main() {
        int *p = 0, q;
        EM_ASM({ Module.printWithColors = true; });
        q = *p;
      }
    ''')
    run_process([PYTHON, EMCC, '-fsanitize=null', 'src.c'])
    output = run_js('a.out.js', stderr=PIPE, full_output=True)
    self.assertIn('\x1b[1msrc.c', output)

  @no_fastcomp('main param optimizations are upstream-only')
  def test_main_reads_params(self):
    create_test_file('no.c', '''
      int main() {
        return 42;
      }
    ''')
    run_process([PYTHON, EMCC, 'no.c', '-O3', '-o', 'no.js'])
    no = os.path.getsize('no.js')
    create_test_file('yes.c', '''
      int main(int argc, char **argv) {
        return argc;
      }
    ''')
    run_process([PYTHON, EMCC, 'yes.c', '-O3', '-o', 'yes.js'])
    yes = os.path.getsize('yes.js')
    # not having to set up argc/argv allows us to avoid including a
    # significant amount of JS for string support (which is not needed
    # otherwise in such a trivial program).
    self.assertLess(no, 0.95 * yes)

  @no_fastcomp('not optimized in fastcomp')
  def test_INCOMING_MODULE_JS_API(self):
    def test(args):
      run_process([PYTHON, EMCC, path_from_root('tests', 'hello_world.c'), '-O3', '--closure', '1'] + args)
      for engine in JS_ENGINES:
        self.assertContained('hello, world!', run_js('a.out.js', engine=engine))
      with open('a.out.js') as f:
        # ignore \r which on windows can increase the size
        return len(f.read().replace('\r', ''))
    normal = test([])
    changed = test(['-s', 'INCOMING_MODULE_JS_API=[]'])
    print('sizes', normal, changed)
    # Changing this option to [] should decrease code size.
    self.assertLess(changed, normal)
    # Check an absolute code size as well, with some slack.
    self.assertLess(abs(changed - 5795), 150)

  def test_llvm_includes(self):
    self.build('#include <stdatomic.h>', self.get_dir(), 'atomics.c')

  def test_mmap_and_munmap(self):
    emcc_args = []
    for f in ['data_ro.dat', 'data_rw.dat']:
        create_test_file(f, 'Test file')
        emcc_args.extend(['--embed-file', f])
    self.do_other_test('mmap_and_munmap', emcc_args)

  def test_mmap_memorygrowth(self):
    self.do_other_test('mmap_memorygrowth', ['-s', 'ALLOW_MEMORY_GROWTH=1'])

  @no_fastcomp('fastcomp defines this in the backend itself, so it is always on there')
  def test_EMSCRIPTEN_and_STRICT(self):
    # __EMSCRIPTEN__ is the proper define; we support EMSCRIPTEN for legacy
    # code, unless STRICT is enabled.
    create_test_file('src.c', '''
      #ifndef EMSCRIPTEN
      #error "not defined"
      #endif
    ''')
    run_process([PYTHON, EMCC, 'src.c', '-c'])
    self.expect_fail([PYTHON, EMCC, 'src.c', '-s', 'STRICT', '-c'])

  def test_exception_settings(self):
    for catching, throwing, opts in itertools.product([0, 1], repeat=3):
      cmd = [PYTHON, EMCC, path_from_root('tests', 'other', 'exceptions_modes_symbols_defined.cpp'), '-s', 'DISABLE_EXCEPTION_THROWING=%d' % (1 - throwing), '-s', 'DISABLE_EXCEPTION_CATCHING=%d' % (1 - catching), '-O%d' % opts]
      print(cmd)
      if not throwing and not catching:
        self.assertContained('DISABLE_EXCEPTION_THROWING was set (likely due to -fno-exceptions), which means no C++ exception throwing support code is linked in, but such support is required', self.expect_fail(cmd))
      elif not throwing and catching:
        self.assertContained('DISABLE_EXCEPTION_THROWING was set (probably from -fno-exceptions) but is not compatible with enabling exception catching (DISABLE_EXCEPTION_CATCHING=0)', self.expect_fail(cmd))
      else:
        run_process(cmd)

  @no_fastcomp('assumes wasm object files')
  def test_f_exception(self):
    create_test_file('src.cpp', r'''
      #include <stdio.h>
      int main () {
        try {
          throw 42;
        } catch (int e) {
          printf("CAUGHT: %d\n", e);
        }
        return 0;
      }
    ''')
    for compile_flags, link_flags, expect_caught in [
      # exceptions are off by default
      ([], [], False),
      # enabling exceptions at link and compile works
      (['-fexceptions'], ['-fexceptions'], True),
      # just compile isn't enough as the JS runtime lacks support
      (['-fexceptions'], [], False),
      # just link isn't enough as codegen didn't emit exceptions support
      ([], ['-fexceptions'], False),
    ]:
      print(compile_flags, link_flags, expect_caught)
      run_process([PYTHON, EMCC, 'src.cpp', '-c', '-o', 'src.o'] + compile_flags)
      run_process([PYTHON, EMCC, 'src.o'] + link_flags)
      result = run_js('a.out.js', assert_returncode=None, stderr=PIPE)
      self.assertContainedIf('CAUGHT', result, expect_caught)

  def test_assertions_on_internal_api_changes(self):
    create_test_file('src.c', r'''
      #include <emscripten.h>
      int main(int argc, char **argv) {
        EM_ASM({
          try {
            Module['read'];
            out('it should not be there');
          } catch(e) {
            out('error: ' + e);
          }
        });
      }
    ''')
    run_process([PYTHON, EMCC, 'src.c', '-s', 'ASSERTIONS'])
    self.assertContained('Module.read has been replaced with plain read', run_js('a.out.js'))

  def test_assertions_on_incoming_module_api_changes(self):
    create_test_file('pre.js', r'''
      var Module = {
        read: function() {}
      }
    ''')
    run_process([PYTHON, EMCC, path_from_root('tests', 'hello_world.c'), '-s', 'ASSERTIONS', '--pre-js', 'pre.js'])
    self.assertContained('Module.read option was removed', run_js('a.out.js', assert_returncode=None, stderr=PIPE))

  def test_assertions_on_outgoing_module_api_changes(self):
    create_test_file('src.cpp', r'''
      #include <emscripten.h>
      int main() {
        EM_ASM({
          console.log();
          function check(name) {
            try {
              Module[name];
              console.log("success: " + name);
            } catch(e) {
            }
          }
          check("read");
          // TODO check("setWindowTitle");
          check("wasmBinary");
          check("arguments");
        });
      }
    ''')
    run_process([PYTHON, EMCC, 'src.cpp', '-s', 'ASSERTIONS'])
    self.assertContained('''
Module.read has been replaced with plain read_
Module.wasmBinary has been replaced with plain wasmBinary
Module.arguments has been replaced with plain arguments_
''', run_js('a.out.js', assert_returncode=None, stderr=PIPE))

  def test_em_asm_duplicate_strings(self):
    # We had a regression where tow different EM_ASM strings from two diffferent
    # object files were de-duplicated in wasm-emscripten-finalize.  This used to
    # work when we used zero-based index for store the JS strings, but once we
    # switched to absolute addresses the string needs to exist twice in the JS
    # file.
    create_test_file('foo.c', '''
      #include <emscripten.h>
      void foo() {
        EM_ASM({ console.log('Hello, world!'); });
      }
    ''')
    create_test_file('main.c', '''
      #include <emscripten.h>

      void foo();

      int main() {
        foo();
        EM_ASM({ console.log('Hello, world!'); });
        return 0;
      }
    ''')
    run_process([PYTHON, EMCC, '-c', 'foo.c'])
    run_process([PYTHON, EMCC, '-c', 'main.c'])
    run_process([PYTHON, EMCC, 'foo.o', 'main.o'])
    self.assertContained('Hello, world!\nHello, world!\n', run_js('a.out.js'))

  def test_em_asm_strict_c(self):
    create_test_file('src.c', '''
      #include <emscripten/em_asm.h>
      int main() {
        EM_ASM({ console.log('Hello, world!'); });
      }
    ''')
    result = run_process([PYTHON, EMCC, '-std=c11', 'src.c'], stderr=PIPE, check=False)
    self.assertNotEqual(result.returncode, 0)
    self.assertIn('EM_ASM does not work in -std=c* modes, use -std=gnu* modes instead', result.stderr)

  def test_boost_graph(self):
    self.do_smart_test(path_from_root('tests', 'test_boost_graph.cpp'),
                       emcc_args=['-s', 'USE_BOOST_HEADERS=1'],
                       assert_returncode=0)

  @no_fastcomp('EM_ASM and setjmp works fine on fastcomp')
  def test_setjmp_em_asm(self):
    create_test_file('src.c', '''
      #include <emscripten.h>
      #include <setjmp.h>

      int main() {
        jmp_buf buf;
        setjmp(buf);
        EM_ASM({
          console.log("hello world");
        });
      }
    ''')
    result = run_process([PYTHON, EMCC, 'src.c'], stderr=PIPE, check=False)
    self.assertNotEqual(result.returncode, 0)
    self.assertIn('Cannot use EM_ASM* alongside setjmp/longjmp', result.stderr)
    self.assertIn('Please consider using EM_JS, or move the EM_ASM into another function.', result.stderr)

  def test_missing_stdlibs(self):
    # Certain standard libraries are expected to be useable via -l flags but
    # don't actually exist in our standard library path.  Make sure we don't
    # error out when linking with these flags.
    run_process([PYTHON, EMCC, path_from_root('tests', 'hello_world.cpp'), '-lm', '-ldl', '-lrt', '-lpthread'])

  @no_fastcomp('lld-specific')
  def test_supported_linker_flags(self):
    out = run_process([PYTHON, EMCC, path_from_root('tests', 'hello_world.cpp'), '-Wl,waka'], stderr=PIPE).stderr
    self.assertContained('WARNING: ignoring unsupported linker flag: `waka', out)
    out = run_process([PYTHON, EMCC, path_from_root('tests', 'hello_world.cpp'),
                       '-Wl,--no-check-features,--no-threads,-mllvm,-debug,--trace,--trace-symbol=main'], stderr=PIPE).stderr
    self.assertNotContained('WARNING: ignoring unsupported linker flag', out)

  def test_non_wasm_without_wasm_in_vm(self):
    # Test that our non-wasm output does not depend on wasm support in the vm.
    run_process([PYTHON, EMCC, path_from_root('tests', 'hello_world.cpp'), '-s', 'WASM=0'])
    with open('a.out.js') as f:
      js = f.read()
    with open('a.out.js', 'w') as f:
      f.write('var WebAssembly = null;\n' + js)
    for engine in JS_ENGINES:
      self.assertContained('hello, world!', run_js('a.out.js', engine=engine))

  def test_link_to_object(self):
    # Emscripten supports compiling to an object file when the output has an
    # object extension.
    run_process([PYTHON, EMCC, path_from_root('tests', 'hello_world.cpp'), '-c', '-o', 'hello1.o'])
    run_process([PYTHON, EMCC, path_from_root('tests', 'hello_world.cpp'), '-o', 'hello2.o'])
    content1 = open('hello1.o', 'rb').read()
    content2 = open('hello2.o', 'rb').read()
    self.assertEqual(content1, content2)

    # We allow support linking object files together into other object files
    run_process([PYTHON, EMCC, 'hello1.o', '-o', 'hello3.o'])
    content3 = open('hello2.o', 'rb').read()
    self.assertEqual(content1, content3)

  def test_backwards_deps_in_archive(self):
    # Test that JS dependencies from deps_info.json work for code linked via
    # static archives using -l<name>
    run_process([PYTHON, EMCC, path_from_root('tests', 'sockets', 'test_gethostbyname.c'), '-o', 'a.o'])
    run_process([LLVM_AR, 'cr', 'liba.a', 'a.o'])
    create_test_file('empty.c', 'static int foo = 0;')
    run_process([PYTHON, EMCC, 'empty.c', '-la', '-L.'])
    self.assertContained('success', run_js('a.out.js'))

  def test_werror_python(self):
    create_test_file('not_object.bc', 'some text')
    run_process([PYTHON, EMCC, '-c', '-o', 'hello.o', path_from_root('tests', 'hello_world.c')])
    cmd = [PYTHON, EMCC, 'hello.o', 'not_object.bc', '-o', 'a.o']
    stderr = run_process(cmd, stderr=PIPE).stderr
    self.assertContained('WARNING: not_object.bc is not a valid input file', stderr)
    # Same thing with -Werror should fail
    stderr = self.expect_fail(cmd + ['-Werror'])
    self.assertContained('WARNING: not_object.bc is not a valid input file', stderr)
    self.assertContained('ERROR: treating warnings as errors (-Werror)', stderr)

  def test_emranlib(self):
    create_test_file('foo.c', 'int foo = 1;')
    create_test_file('bar.c', 'int bar = 2;')
    run_process([PYTHON, EMCC, '-c', 'foo.c', 'bar.c'])

    # Create a library with no archive map
    run_process([PYTHON, EMAR, 'crS', 'liba.a', 'foo.o', 'bar.o'])
    output = run_process([shared.LLVM_NM, '--print-armap', 'liba.a'], stdout=PIPE).stdout
    self.assertNotContained('Archive map', output)

    # Add an archive map
    run_process([PYTHON, EMRANLIB, 'liba.a'])
    output = run_process([shared.LLVM_NM, '--print-armap', 'liba.a'], stdout=PIPE).stdout
    self.assertContained('Archive map', output)

  def test_pthread_stub(self):
    # Verify that programs containing pthread code can still be compiled even
    # without enabling threads.  This is possible becase we link in
    # libpthread_stub.a
    create_test_file('pthread.c', '''
#include <pthread.h>

int main() {
  pthread_atfork(NULL, NULL, NULL);
  return 0;
}
''')
    run_process([PYTHON, EMCC, 'pthread.c'])

  def test_preprocess_stdin(self):
    create_test_file('temp.h', '#include <string>')
    outputStdin = run_process([PYTHON, EMCC, '-x', 'c++', '-dM', '-E', '-'], input="#include <string>", stdout=PIPE).stdout
    outputFile = run_process([PYTHON, EMCC, '-x', 'c++', '-dM', '-E', 'temp.h'], stdout=PIPE).stdout
    self.assertTextDataIdentical(outputStdin, outputFile)

  def test_compile_stdin(self):
    with open(path_from_root('tests', 'hello_world.cpp')) as f:
      run_process([PYTHON, EMCC, '-x', 'c++', '-'], input=f.read())
    self.assertContained('hello, world!', run_js('a.out.js'))<|MERGE_RESOLUTION|>--- conflicted
+++ resolved
@@ -8917,22 +8917,6 @@
     # has only two entries
     self.assertRegexpMatches(output, r'"mappings":\s*"[A-Za-z0-9+/]+,[A-Za-z0-9+/]+"')
 
-<<<<<<< HEAD
-  def test_wasm_sourcemap_relative_paths(self):
-    filename = 'a.cpp'
-    shutil.copyfile(path_from_root('tests', 'hello_123.c'), 'a.cpp')
-    filenames = [
-      filename,
-      os.path.abspath(filename)
-    ]
-    if not WINDOWS:
-      filenames.append('./' + filename)
-    for curr in filenames:
-      print(curr)
-      run_process([PYTHON, EMCC, curr, '-g4'])
-      with open('a.out.wasm.map', 'r') as f:
-        self.assertIn('"a.cpp"', str(f.read()))
-=======
   @no_fastcomp()
   def test_wasm_sourcemap_relative_paths(self):
     def test(infile, source_map_added_dir=''):
@@ -8954,7 +8938,6 @@
 
     os.mkdir('inner')
     test(os.path.join('inner', 'a.cpp'), 'inner')
->>>>>>> 0f848e08
 
   def test_wasm_producers_section(self):
     # no producers section by default
