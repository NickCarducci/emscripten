--- conflicted
+++ resolved
@@ -11172,15 +11172,6 @@
     self.set_setting('WASMFS')
     self.do_run_in_out_file_test('wasmfs/wasmfs_fstat.c')
 
-<<<<<<< HEAD
-  def test_wasmfs_unistd_create(self):
-    self.set_setting('WASMFS')
-    self.do_run_in_out_file_test('wasmfs/wasmfs_create.c')
-
-  def test_wasmfs_unistd_dir(self):
-    self.set_setting('WASMFS')
-    self.do_run_in_out_file_test('wasmfs/wasmfs_mkdir.c')
-=======
   @with_wasmfs
   def test_unistd_create(self):
     self.set_setting('WASMFS')
@@ -11188,5 +11179,4 @@
 
   @with_wasmfs
   def test_unistd_seek(self):
-    self.do_run_in_out_file_test('wasmfs/wasmfs_seek.c')
->>>>>>> f978c50d
+    self.do_run_in_out_file_test('wasmfs/wasmfs_seek.c')